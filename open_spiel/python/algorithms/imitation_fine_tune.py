--- conflicted
+++ resolved
@@ -52,87 +52,7 @@
 
 # To calculate the Q value for a particular joint action, just take indices of all of the players and calculate the number in base num_actions
 
-<<<<<<< HEAD
-=======
-class RunningStat(object):
-    '''
-    Keeps track of first and second moments (mean and variance)
-    of a streaming time series.
-     Taken from https://github.com/joschu/modular_rl
-     Math in http://www.johndcook.com/blog/standard_deviation/
-    '''
-    def __init__(self, shape):
-        self._n = 0
-        self._M = np.zeros(shape)
-        self._S = np.zeros(shape)
-    def push(self, x):
-        x = np.asarray(x)
-        assert x.shape == self._M.shape
-        self._n += 1
-        if self._n == 1:
-            self._M[...] = x
-        else:
-            oldM = self._M.copy()
-            self._M[...] = oldM + (x - oldM) / self._n
-            self._S[...] = self._S + (x - oldM) * (x - self._M)
-    @property
-    def n(self):
-        return self._n
-    @property
-    def mean(self):
-        return self._M
-    @property
-    def var(self):
-        return self._S / (self._n - 1) if self._n > 1 else np.square(self._M)
-    @property
-    def std(self):
-        return np.sqrt(self.var)
-    @property
-    def shape(self):
-        return self._M.shape
-
-class RewardScaler(object):
-    """
-    y = (x-mean)/std
-    using running estimates of mean,std
-    """
-    def __init__(self, shape, center=True, scale=True):
-        assert shape is not None
-        self.center = center
-        self.scale = scale
-        self.rs = RunningStat(shape)
-
-    def push(self, x):
-        self.rs.push(x)
-
-    def normalize(self, x):
-        if self.center:
-            x = x - self.rs.mean
-        if self.scale:
-            if self.center:
-                x = x / (self.rs.std + 1e-8)
-            else:
-                diff = x - self.rs.mean
-                diff = diff/(self.rs.std + 1e-8)
-                x = diff + self.rs.mean
-        return x
-
-    def denormalize(self, x):
-        if self.scale:
-            if not self.center:
-                diff = x - self.rs.mean
-                diff = diff * (self.rs.std + 1e-8)
-                x = diff + self.rs.mean
-            else:
-                x = x * (self.rs.std + 1e-8)
-        if self.center:
-            x = x + self.rs.mean
-
-        return x
-
-
-
->>>>>>> bd7b874f
+
 class ImitationFineTune(rl_agent.AbstractAgent):
     """Conservative Q-Learning Agent implementation in TensorFlow.
 
@@ -143,20 +63,13 @@
                  pre_trained_network,
                  player_id,
                  consensus_kwargs,
-<<<<<<< HEAD
                  num_actions, 
                  state_representation_size, 
                  num_players, 
                  turn_based, 
                  prev_policy, 
                  policy_constraint):
-=======
-                 num_actions,
-                 state_representation_size,
-                 num_players,
-                 turn_based,
-                 prev_policy):
->>>>>>> bd7b874f
+
         """Initialize the DQN agent."""
 
         # This call to locals() is used to store every argument used to initialize
@@ -278,37 +191,15 @@
         self._old_policy_network = simple_nets.MLP(state_representation_size,
                                             self.layer_sizes, num_outputs)
         self._old_policy_network_variables = self._policy_network.variables[:]
-<<<<<<< HEAD
         self._policy_network_copy = simple_nets.MLP(state_representation_size, 
                                             self.layer_sizes, num_outputs)
         self._policy_network_copy_variables = self._policy_network_copy.variables[:]
-        
-=======
-
->>>>>>> bd7b874f
+
+
         # Create a VALUE network same size as Q network
         self._value_network = simple_nets.MLP(state_representation_size, self.layer_sizes, 1)  # self._num_actions)
         self._value_network_variables = self._value_network.variables[:]
 
-<<<<<<< HEAD
-    
-        # Create a method that copies parameters from Q network to policy network 
-=======
-        """
-        self._value_target_network = simple_nets.MLP(state_representation_size, self.layer_sizes, self._num_actions)
-        self._value_target_network_variables = self._value_target_network.variables[:]
-
-        self._value_network_2 = simple_nets.MLP(state_representation_size, self.layer_sizes, self._num_actions)
-        self._value_network_2_variables = self._value_network_2.variables[:]
-
-        self._value_target_network_2 = simple_nets.MLP(state_representation_size, self.layer_sizes, self._num_actions)
-        self._value_target_network_2_variables = self._value_target_network_2.variables[:]
-        """
-
-        # self.reward_scaler = RewardScaler(shape=self.num_players, center=True, scale=True)
-
-        # Create a method that copies parameters from Q network to policy network
->>>>>>> bd7b874f
         self._initialize_policy_network = self._create_policy_network(self._policy_network, pre_trained_network)
         self._initialize_old_policy_network = self._create_policy_network(self._old_policy_network, pre_trained_network)
         self._save_policy_network = self._create_policy_network(self._policy_network_copy, self._policy_network)
@@ -317,13 +208,6 @@
         # Pass observations to policy
         logits = self._policy_network(self._info_state_ph) # [?, num_actions]
 
-<<<<<<< HEAD
-        # Get the outputs...softmax over them 
-=======
-        # Get the outputs...softmax over them
-        # exps = tf.math.exp(logits) # [?, num_actions]
-        # normalizer = tf.reshape(tf.reduce_sum(exps, axis=1), [-1, 1]) # [?, 1]
->>>>>>> bd7b874f
         self.probs = tf.nn.softmax(logits, axis=1)  # exps / normalizer # [?, num_actions]
 
         # Then do tf.log on them to get logprobs
@@ -340,15 +224,11 @@
         ###################################
 
         ###################################
-<<<<<<< HEAD
         # PPO Implementation 
         # Pass observations to value network to get value baseline 
         eps_clip = consensus_kwargs["eps_clip"]
         eps_clip_value = consensus_kwargs["eps_clip_value"]
-=======
-        # PPO Implementation
-        # Pass observations to value network to get value baseline
->>>>>>> bd7b874f
+
         self.values = self._value_network(self._info_state_ph) # [?, 1]
 
         # Subtract from the rewards to go to get advantage values
@@ -376,12 +256,6 @@
         assert self.log_probs.get_shape() == advantages.get_shape()
         normalized_advantages = (advantages - tf.reduce_mean(advantages)) / (tf.math.reduce_std(advantages) + 1e-7)
 
-<<<<<<< HEAD
-        # Calculate PPO actor loss 
-=======
-        # Calculate PPO actor loss
-        eps_clip = consensus_kwargs["eps_clip"]
->>>>>>> bd7b874f
         assert self.log_probs.get_shape() == tf.reshape(tf.stop_gradient(self._old_log_probs_ph), [-1, 1]).get_shape()
         ratios = tf.math.exp(self.log_probs - tf.reshape(tf.stop_gradient(self._old_log_probs_ph), [-1, 1]))
         assert ratios.get_shape() == normalized_advantages.get_shape()
@@ -389,63 +263,9 @@
         surr2 = tf.clip_by_value(ratios, 1-eps_clip, 1+eps_clip) * tf.stop_gradient(normalized_advantages)
         self.actor_loss = -tf.reduce_mean(tf.math.minimum(surr1, surr2)) + (self._policy_constraint_weight_ph * self.constrain_kl_divergence) - (self._entropy_regularization_ph * self.entropy) # + lossL2 * self.entropy_regularization #
 
-<<<<<<< HEAD
+
         # Calculcate critic loss by taking the square of advantages 
         self.critic_loss = tf.reduce_mean(tf.maximum(tf.math.square(value_delta_1), tf.math.square(value_delta_2)))
-=======
-        # Calculcate critic loss by taking the square of advantages
-        self.critic_loss = tf.reduce_mean(tf.math.square(value_delta))
-
-        ######################################
-
-        ######### SAC Implementation #########
-        """
-        self.log_alpha = tf.log(self.consensus_kwargs["sac_alpha"])
-
-        next_logits = self._policy_network(self._next_info_state_ph)
-        next_probs = tf.nn.softmax(next_logits, axis=1)
-        # Account for legal actions here by multiplying next probabilities by the legal actions mask and then renormalizing
-        print("Masking next probs: ", self._legal_actions_mask_ph.get_shape(), next_probs.get_shape(), tf.reduce_sum(next_probs, axis=1).get_shape())
-        next_probs = self._legal_actions_mask_ph * next_probs
-        normalizer = tf.reshape(tf.reduce_sum(next_probs, axis=1), [-1, 1])
-        normalizer = tf.where(normalizer < 1e-5, normalizer + 1e-5, normalizer)
-        self.normalizer = normalizer
-        next_probs = next_probs / normalizer
-        self.next_probs = next_probs
-        all_next_log_probs = tf.math.log(tf.clip_by_value(next_probs, 1e-10, 1.0))
-
-        next_q1 = self._value_target_network(self._next_info_state_ph)
-        next_q2 = self._value_target_network_2(self._next_info_state_ph)
-        next_q = tf.minimum(next_q1, next_q2)
-
-        print("NExt v shapes: ", next_probs.get_shape(), next_q.get_shape(), tf.exp(self.log_alpha).get_shape(), all_next_log_probs.get_shape())
-        next_v = tf.reduce_sum(next_probs * (next_q - tf.exp(self.log_alpha) * all_next_log_probs), axis=1)
-        print("target q shapes: ", self._rewards_ph.get_shape(), self._is_final_step_ph.get_shape(), next_v.get_shape())
-        target_q = tf.reshape(tf.stop_gradient(self._rewards_ph + self.discount_factor * (1 - self._is_final_step_ph) * next_v), [-1, 1])
-
-        q1 = self._value_network(self._info_state_ph)
-        q2 = self._value_network_2(self._info_state_ph)
-        q1_selected = tf.gather(q1, self._action_ph, axis=1, batch_dims=1)
-        q2_selected = tf.gather(q2, self._action_ph, axis=1, batch_dims=1)
-        print("q1 shapes: ", q1.get_shape(), q1_selected.get_shape(), target_q.get_shape())
-        q1_loss = tf.reduce_mean(tf.math.square(q1_selected - target_q))
-        q2_loss = tf.reduce_mean(tf.math.square(q2_selected - target_q))
-        self.critic_loss = q1_loss + q2_loss
-
-        q = tf.stop_gradient(tf.minimum(q1, q2))
-        print("actor loss shapes: ", self.probs.get_shape(), self.log_alpha.get_shape(), all_log_probs.get_shape(), q.get_shape())
-        self.actor_loss = tf.reduce_mean(tf.reduce_sum(self.probs * (tf.exp(tf.stop_gradient(self.log_alpha)) * all_log_probs - q), axis=1)) + (self._policy_constraint_weight_ph * self.constrain_kl_divergence)
-
-        # self.entropy_target = self.consensus_kwargs["sac_target_entropy"] * (-np.log(1 / self._num_actions))
-
-        self.entropy = -tf.reduce_mean(tf.reduce_sum(self.probs * all_log_probs, axis=1))
-        # print("alpha loss shapes: ", self.log_alpha.get_shape(), self.entropy_target, self.entropy.get_shape())
-        # self.alpha_loss = -tf.reduce_mean(self.log_alpha * (self.entropy_target - tf.stop_gradient(self.entropy)))
-
-        self.update_target_networks = self._create_target_network_update_op(self._value_network, self._value_target_network,
-                                                                            self._value_network_2, self._value_target_network_2)
-        """
->>>>>>> bd7b874f
 
         # Create separate optimizers for the policy and value network
         self._ppo_policy_optimizer = tf.train.AdamOptimizer(learning_rate=3e-5)
@@ -462,14 +282,8 @@
 
     def clear_state_tracking(self):
         self.states_seen_in_evaluation = []
-<<<<<<< HEAD
         return 
-    
-=======
-        return
-
-    # TODO: Make sure this transitions is smooth
->>>>>>> bd7b874f
+
     def _create_policy_network(self, policy_network, source_network):
         self._variables = source_network.variables[:]
         self._policy_variables = policy_network.variables[:]
@@ -491,17 +305,11 @@
         self.minibatches = self.consensus_kwargs["minibatches_ppo"]
 
         if self._prev_policy_copy_from:
-<<<<<<< HEAD
             print("Loading previous PPO policy and value networks with minimum entropy {}".format(self.consensus_kwargs["transfer_policy_minimum_entropy"]))
             ref_object = self._prev_policy_copy_from._policy._fine_tune_module 
             ref_policy_network = getattr(ref_object, "_policy_network_copy")
             # ref_value_network = getattr(ref_object, "_value_network")
-=======
-            print("Loading previous PPO policy and value networks: ")
-            ref_object = self._prev_policy_copy_from._policy._fine_tune_module
-            ref_policy_network = getattr(ref_object, "_policy_network")
-            ref_value_network = getattr(ref_object, "_value_network")
->>>>>>> bd7b874f
+
 
             copy_weights = tf.group(*[
                 vb.assign(va) # + (.1 * tf.random.normal(va.shape))) # noisy initialization for exploration
@@ -509,7 +317,6 @@
             ])
             self.session.run(copy_weights)
 
-<<<<<<< HEAD
             # copy_value_weights = tf.group(*[
             #     vb.assign(va)
             #     for va, vb in zip(ref_value_network.variables, self._value_network.variables)
@@ -517,18 +324,7 @@
             # self.session.run(copy_value_weights)
         
         self.policy_constraint_weight = 0 if self.is_train_best_response else self.policy_constraint_weight
-=======
-            copy_value_weights = tf.group(*[
-                vb.assign(va)
-                for va, vb in zip(ref_value_network.variables, self._value_network.variables)
-            ])
-            self.session.run(copy_value_weights)
-
-        if self.is_train_best_response:
-            self.policy_constraint_weight = 0
-        else:
-            self.policy_constraint_weight = self.consensus_kwargs["policy_constraint"]
->>>>>>> bd7b874f
+
 
     def step(self, time_step, is_evaluation=False, add_transition_record=True):
         """Returns the action to be taken and updates the Q-network if needed.
@@ -681,8 +477,8 @@
                         self._rewards_to_go_ph: rewards_to_go,
                         self._old_values_ph: old_values_subset
                     })
-<<<<<<< HEAD
             self.value_loss_list.append(value_loss)
+            config.value_loss_list.append(value_loss)
         
         if (len(self.actor_loss_list) > 100):
             self.actor_loss_list = self.actor_loss_list[-100:]
@@ -700,15 +496,6 @@
             # print("Reward scaling mean, std: ", self.reward_scaler.rs.mean, self.reward_scaler.rs.std)
             self._fine_tune_print_counter = 20
         
-=======
-            config.value_loss_list.append(value_loss)
-            
-        if (len(config.actor_loss_list) > 100 and self._fine_tune_print_counter > 100):
-            print("Mean PPO Actor + Value losses, entropy, and kl last 100 updates...and num env steps: ", sum(config.actor_loss_list[-100:]) / len(config.actor_loss_list[-100:]), sum(config.value_loss_list[-100:]) / len(config.value_loss_list[-100:]), sum(config.entropy_list[-100:]) / len(config.entropy_list[-100:]), sum(config.kl_list[-100:]) / len(config.kl_list[-100:]), self._env_steps)
-            # print("Reward scaling mean, std: ", self.reward_scaler.rs.mean, self.reward_scaler.rs.std)
-            self._fine_tune_print_counter = 0
-
->>>>>>> bd7b874f
         self._replay_buffer.reset()
 
         return
@@ -733,23 +520,7 @@
         initialization_policy_copy = tf.group(
             *[var.initializer for var in self._policy_network_copy_variables]
         )
-<<<<<<< HEAD
-    
-=======
-        initialization_target_1 = tf.group(
-            *[var.initializer for var in self._value_target_network_variables]
-        )
-        initialization_target_2 = tf.group(
-            *[var.initializer for var in self._value_target_network_2_variables]
-        )
-        """
-        # initialization_alpha = tf.group(
-        #     *[var.initializer for var in self._alpha_optimizer.variables()]
-        #   )
-
-        # initialization_weights,
-        # initialization_opt,
->>>>>>> bd7b874f
+
         self.session.run(
             tf.group(*[
                 initialization_policy,
@@ -786,13 +557,6 @@
             # For each of the trajectories and action trajectories, calculate the rewards to go
             rewards_to_go = self.cumsum(reward_arrays, self.discount_factor)
             all_rewards_to_go.append(rewards_to_go)
-<<<<<<< HEAD
-=======
-
-            # Push the rewards to go to our running average/std calculator
-            # for rtg in rewards_to_go:
-            #     self.reward_scaler.push(rtg)
->>>>>>> bd7b874f
 
         for i, trajectory in enumerate(self._all_trajectories):
             gae = [np.zeros(self.num_players) for _ in range(len(trajectory) - 1)]
@@ -806,21 +570,8 @@
                 vals = np.array(vals)
 
                 for j, val in enumerate(values):
-<<<<<<< HEAD
                     val[p] = vals[j] 
             
-=======
-                    val[p] = vals[j]
-
-
-            # Denormalize the values, normalize the rewards to go
-            # NOTE: found performance to be much better without this normalization
-            # values = [self.reward_scaler.denormalize(val) for val in values]
-
-            # all_rewards_to_go[i] = [self.reward_scaler.normalize(rtg) for rtg in all_rewards_to_go[i]]
-
-
->>>>>>> bd7b874f
             reward_arrays = [np.array(timestep.rewards) for timestep in trajectory[1:]]
             deltas = [reward_arrays[j] + self.discount_factor * values[j+1] - values[j] for j in range(len(reward_arrays))]
             gae = self.cumsum(deltas, self.discount_factor * .95)
@@ -842,15 +593,12 @@
                 else:
                     # NOTE: Assume that anything called using add_trajectory already filters out for the relevant transitions 
                     player = trajectory[i].observations["current_player"]
-<<<<<<< HEAD
+
                     next_action = action_trajectory[i+1] if (i+1) < len(action_trajectory) else [0 for _ in range(self.num_players)] 
                     self.add_transition(trajectory[i], action_trajectory[i], trajectory[i+1], next_action, ret=rewards_to_go[i], gae=gae[i], override_player=[player])
                     """
                     # Individual player's move 
-=======
-
-                    # Individual player's move
->>>>>>> bd7b874f
+
                     action = [0 for _ in range(self.num_players)]
                     next_action = [0 for _ in range(self.num_players)]
 
@@ -864,12 +612,7 @@
                             break
                     if next_player_timestep_index:
                         next_action[player] = action_trajectory[next_player_timestep_index][0] if next_player_timestep_index < len(action_trajectory) else 0
-
-<<<<<<< HEAD
                         curr_policy.add_transition(trajectory[i], action, trajectory[next_player_timestep_index], next_action, ret=rewards_to_go[i], override_player=[player]) """
-=======
-                        curr_policy.add_transition(trajectory[i], action, trajectory[next_player_timestep_index], next_action, ret=rewards_to_go[i], override_player=[player])
->>>>>>> bd7b874f
 
         self._all_trajectories = []
         self._all_action_trajectories = []
