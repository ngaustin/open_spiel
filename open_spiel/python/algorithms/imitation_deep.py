# Copyright 2019 DeepMind Technologies Limited
#
# Licensed under the Apache License, Version 2.0 (the "License");
# you may not use this file except in compliance with the License.
# You may obtain a copy of the License at
#
#      http://www.apache.org/licenses/LICENSE-2.0
#
# Unless required by applicable law or agreed to in writing, software
# distributed under the License is distributed on an "AS IS" BASIS,
# WITHOUT WARRANTIES OR CONDITIONS OF ANY KIND, either express or implied.
# See the License for the specific language governing permissions and
# limitations under the License.

import collections
import os
from absl import logging
import numpy as np
import tensorflow.compat.v1 as tf
import time
import random
from itertools import product

from open_spiel.python import rl_agent
from open_spiel.python import simple_nets
from open_spiel.python.utils.replay_buffer import ReplayBuffer
from open_spiel.python.algorithms.psro_v2 import utils
from open_spiel.python.algorithms.imitation_fine_tune import ImitationFineTune

# Temporarily disable TF2 behavior until code is updated.
tf.disable_v2_behavior()

Transition = collections.namedtuple(
    "Transition",
    "info_state action reward ret")

ILLEGAL_ACTION_LOGITS_PENALTY = -1e9


class Imitation(rl_agent.AbstractAgent):
    """

    Behavior Cloning implemented with FF network

    """

    def __init__(self,
                 player_id,
                 consensus_kwargs,
                 num_actions,
                 state_representation_size,
                 num_players,
                 turn_based,
                 prev_policy, 
                 policy_constraint):

        # This call to locals() is used to store every argument used to initialize
        # the class instance, so it can be copied with no hyperparameter change.
        self._kwargs = locals()
        self.session = consensus_kwargs["session"]
        self.device = consensus_kwargs["device"]
        self._is_turn_based = turn_based

        self.player_id = player_id
        self.symmetric = consensus_kwargs["symmetric"]
        self._num_actions = num_actions
        self.state_representation_size = state_representation_size
        self.joint_action = consensus_kwargs["joint_action"]
        self.num_players = num_players

        # Controls temperature that can shift action selection towards greedy or towards random
        self.boltzmann = consensus_kwargs["boltzmann"]
        self.mode = consensus_kwargs["imitation_mode"]

        self.epochs = consensus_kwargs["training_epochs"]
        self.minimum_entropy = consensus_kwargs["minimum_entropy"]
        self.lr = consensus_kwargs["deep_network_lr"]
        self.batch = consensus_kwargs["batch_size"]
        self.hidden_layer_size = consensus_kwargs["hidden_layer_size"]
        self.n_hidden_layers = consensus_kwargs["n_hidden_layers"]
        self.discount_factor = consensus_kwargs["discount"]


        self.layer_sizes = [self.hidden_layer_size] * self.n_hidden_layers

        # For joint space stuff
        # For training in joint space

        '''
            Assumptions: 2-player game in which each player has access to the same action set.
        '''
        # Given decentralized, local action --> get joint actions that have that individual action
        # e.g. player 1 action 1 is in joint actions 1,8,16 etc.
        self.player_marginal_indices = [[[] for _ in range(num_actions)] for _ in range(num_players)]  # action index -> list of indices for marginalization
        # joint action index --> Individual action indices
        # e.g. Joint action 14, is composed of player 0 action 4 and player 1 action 2
        self.joint_index_to_joint_actions = {}  # maps joint_action_index -> all players' marginalized actions
        max_num_actions = self._num_actions ** num_players

        all_actions = list(product(list(range(num_actions)), repeat=num_players))
        print("THERE ARE A TOTAL OF {} ACTIONS IN JOINT SPACE".format(len(all_actions)))
        print("Actions here: {}".format(all_actions))

        # Initializes player_marginal indices and joint_index_to_joint_actions
        for joint_action in all_actions:
            joint_action_index = self._calculate_joint_action_index(np.array(joint_action).reshape(1, -1))
            for p in range(num_players):
                marginalized_action = joint_action[p]  # in symmetric case, self.player_id will ALWAYS be 0
                self.player_marginal_indices[p][marginalized_action].append(int(joint_action_index[0][0]))
            self.joint_index_to_joint_actions[joint_action_index[0][0]] = joint_action

        self.player_marginal_indices = np.array(self.player_marginal_indices, dtype=np.dtype(int))

        # Just holds labeled data - think of the same as an array
        self._replay_buffer = ReplayBuffer(np.inf)

        # Initialize the FF network
        num_outputs = self._num_actions ** num_players if self.joint_action else self._num_actions
        # Idea of FF Net: Map an optimal joint/independent action to every state
        # input size: num states
        # # hidden layers: layer_sizes
        # output_size: If joint actions, then num output is the total # action combinations
        self.net = simple_nets.MLP(self.state_representation_size,
                                   self.layer_sizes, num_outputs)

        self._fine_tune_mode = False

        self._variables = self.net.variables[:]

        # (observation, action) for training
        # testing: not using OOD d.p.
        if self.mode == "prob_action":
            # Allows you to pass in data later on
            self._info_state_ph = tf.placeholder(
                shape=[None, self.state_representation_size],
                dtype=tf.float32,
                name="info_state_ph")
            self._action_ph = tf.placeholder(
                shape=[None], dtype=tf.int32, name="action_ph")

            # self._return_ph = tf.placeholder(
            #     shape=[None], dtype=tf.float32, name="return_ph"
            # )

            self.log_probs = self.net(self._info_state_ph)
            loss_class = tf.losses.softmax_cross_entropy

            # Convert the actions to one hot vectors
            self.one_hot_vectors = tf.one_hot(self._action_ph, depth=num_outputs)

            # Plug into cross entropy class
            self._loss = tf.reduce_mean(loss_class(self.one_hot_vectors, self.log_probs))# weights=tf.math.exp(self._return_ph)))

        # Ignore
        elif self.mode == "prob_reward":
            raise NotImplementedError
        else:
            raise NotImplementedError

        # FINE-TUNING

        # Initialize Adam Optimizer
        self._optimizer = tf.train.AdamOptimizer(learning_rate=self.lr)
        self._learn_step = self._optimizer.minimize(self._loss)


        self._fine_tune_module = ImitationFineTune(self.net,
                 player_id,
                 consensus_kwargs,
                 num_actions,
                 state_representation_size,
                 num_players,
                 self._is_turn_based, 
                 prev_policy,
                 policy_constraint)


        self._initialize()

        self.states_seen_in_evaluation = []

    def clear_state_tracking(self):
        self.states_seen_in_evaluation = []
        return

    def _calculate_joint_action_index(self, joint_action):
        # Joint_action batch. Return the action index for each
        # print(joint_action)
        indices = np.zeros((joint_action.shape[0], 1), dtype=np.int32)
        for i in range(joint_action.shape[1]):
            a = joint_action[:, i:i+1]
            diff = a * (self._num_actions ** i)
            indices = indices + diff
        return indices

    def set_to_fine_tuning_mode(self, train_best_response):
        self._replay_buffer.reset()
        self._fine_tune_module.set_to_fine_tuning_mode(train_best_response)
        self._fine_tune_mode = True

    def _initialize(self):
        initialization_weights = tf.group(
            *[var.initializer for var in self._variables])
        initialization_opt = tf.group(
            *[var.initializer for var in self._optimizer.variables()])

        self.session.run(
            tf.group(*[
                initialization_weights,
                initialization_opt,
            ]))
    # FINE-TUNING END

    def step(self, time_step, is_evaluation=False, add_transition_record=True):
        """Applying trained FF network to test data

        Args:
          time_step: an instance of rl_environment.TimeStep.
          is_evaluation: bool, whether this is a training or evaluation call.
          add_transition_record: Whether to add to the replay buffer on this step.

        Returns:
          A `rl_agent.StepOutput` containing the action probs and chosen action.
        """

        # This is a weird issue with the current code framework

        if self._fine_tune_mode:
            # Edge case: set the player_id for the fine tune mode to match this module
            self._fine_tune_module.player_id = self.player_id
            fine_tune_step = self._fine_tune_module.step(time_step, is_evaluation, add_transition_record)
            return fine_tune_step
        if self.symmetric:
            # If symmetric, then having a NOT simultaneous move implies that it is updating the empirical game. Time_step.current_player is correctly set corresponding to the player
            # However, if it is a simultaneous move, then we are working with BR. self.player_id is set manually from rl_oracle.py's sample_episode to make sure we get the right observation
            player = (time_step.current_player() if not time_step.is_simultaneous_move() else self.player_id)
        else:
            # If it's not symmetric, then each agent is given one policy corresponding to player_id
            player = self.player_id

        # Act step: don't act at terminal info states or if its not our turn.
        if (not time_step.last()) and (
                time_step.is_simultaneous_move() or
                self.player_id == time_step.current_player() or self.symmetric):


            legal_actions = time_step.observations["legal_actions"][player]

            if self.joint_action:
                with tf.device(self.device):
                    info_state = np.reshape(time_step.observations["global_state"][0], [1, -1])

                logits = self.session.run(self.log_probs, feed_dict={self._info_state_ph: info_state})[0]

                all_legal_actions = time_step.observations["legal_actions"]
                legal_actions_joint = []
                for i in range(self._num_actions ** self.num_players):
                    joint_action = self.joint_index_to_joint_actions[i]
                    individual_legal_actions = [joint_action[j] in all_legal_actions[j] for j in range(self.num_players)]
                    if all(individual_legal_actions):
                        legal_actions_joint.append(i)

                legal_logits = logits[legal_actions_joint]
                action_probs = np.exp(self.boltzmann * legal_logits) / np.sum(np.exp(self.boltzmann * legal_logits))

                joint_action = utils.random_choice(legal_actions_joint, action_probs)
                action = self.joint_index_to_joint_actions[joint_action][player]

                probs = np.zeros(self._num_actions)
                probs[action] = 1.0
            else:
                info_state = time_step.observations["info_state"][player]
                with tf.device(self.device):
                    info_state = np.reshape(info_state, [1, -1])

                # Run session to get logits. Then, softmax over them
                logits = self.session.run(self.log_probs, feed_dict={self._info_state_ph: info_state})[0]

                legal_logits = logits[legal_actions]
                action_probs = np.exp(self.boltzmann * legal_logits) / np.sum(np.exp(self.boltzmann * legal_logits))

                action = utils.random_choice(legal_actions, action_probs)

                probs = np.zeros(self._num_actions)
                probs[action] = 1.0

        else:
            action = None
            probs = []

        return rl_agent.StepOutput(action=action, probs=probs)

    def add_trajectory(self, trajectory, action_trajectory, override_symmetric=False):
        """Trajectory is a list of timesteps, Action_trajectory is a list of lists representing joint actions. If it is a single player playing an action,
            it will be a list of length 1 lists. """
        """ Adds the trajectory consisting only of transitions relevant to the current player (only self.player_id if turn-based or all of them if simultaneous)"""
        if self._fine_tune_mode:
            assert False
            # self._fine_tune_module.add_trajectory(trajectory, action_trajectory, override_symmetric)
            return

        rewards_to_go = [np.zeros(self.num_players) for _ in range(len(trajectory) - 1)]
        curr_rtg = 0.0
        for i in range(len(trajectory) - 1, 0, -1):
            curr_reward = np.array(trajectory[i].rewards)  # rewards for both players
            curr_rtg = curr_reward + self.discount_factor * curr_rtg
            rewards_to_go[i-1] = curr_rtg

        for i in range(len(trajectory) - 1):
            if not self._is_turn_based:
                # NOTE: If is_symmetric, then add_transition will add observations/actions from BOTH players already
                # NOTE: Also insert action_trajectory[i+1]. If it is the last i, then we let action be 0 because it won't be used anyway
                next_action = action_trajectory[i+1] if (i+1) < len(action_trajectory) else [0 for _ in range(self.num_players)]
                self.add_transition(trajectory[i], action_trajectory[i], trajectory[i+1], next_action, ret=rewards_to_go[i], override_symmetric=override_symmetric)
            else:
                # NOTE: Assume that anything called using add_trajectory already filters out for the relevant transitions 
                player = trajectory[i].observations["current_player"]
                next_action = action_trajectory[i+1] if (i+1) < len(action_trajectory) else [0 for _ in range(self.num_players)] 
                self.add_transition(trajectory[i], action_trajectory[i], trajectory[i+1], next_action, ret=rewards_to_go[i], gae=gae[i], override_player=[player])
                """
                if player != self.player_id and not self.symmetric:
                    continue

                # Individual player's move
                action = [0 for _ in range(self.num_players)]
                next_action = [0 for _ in range(self.num_players)]

                action[player] = action_trajectory[i][0]

                # Simply indexing i+1 is incorrect. No guarantees it is this player's move or the final
                next_player_timestep_index = None
                for j in range(i+1, len(trajectory)):
                    if trajectory[j].observations["current_player"] == player or trajectory[j].last():
                        next_player_timestep_index = j
                        break
                if next_player_timestep_index:
                    next_action[player] = action_trajectory[next_player_timestep_index][0] if next_player_timestep_index < len(action_trajectory) else 0

                    curr_policy.add_transition(trajectory[i], action, trajectory[next_player_timestep_index], next_action, ret=rewards_to_go[i], override_player=[player])"""


    def add_transition(self, prev_time_step, prev_action, time_step, action, ret, override_symmetric=False, override_player=[]):
        """Adds the new transition using `time_step` to the replay buffer.

        Adds the transition from `self._prev_timestep` to `time_step` by
        `self._prev_action`.

        Args:
          prev_time_step: prev ts, an instance of rl_environment.TimeStep.
          prev_action: list of ints, joint action taken at `prev_time_step`.
          time_step: current ts, an instance of rl_environment.TimeStep.
          action: list of ints, joint action taken at timestep
          ret: return of the trajectory associated with
          override_player: player this trajectory is associated with. If empty, then default.
        """
        # TODO: If symmetric, then add transitions from both players
        if self.joint_action:
            o = prev_time_step.observations["global_state"][0][:]
            r = sum(time_step.rewards)
            store_action = int(self._calculate_joint_action_index(np.array(prev_action).reshape(1, -1))[0][0])
            transition = Transition(
                    info_state=o,
                    action=store_action,
                    reward=r,
                    ret=ret)
            self._replay_buffer.add(transition)
        else:
            player_list = [i for i in range(self.num_players)] if self.symmetric and not override_symmetric else [self.player_id]
            if len(override_player) > 0:
                player_list = override_player

            for p in player_list:
                o = prev_time_step.observations["info_state"][p][:]
                r = sum(time_step.rewards) # WELFARE

                transition = Transition(
                    info_state=(
                        prev_time_step.observations["info_state"][p][:]),
                    action=prev_action[p],
                    reward=r,
                    ret=ret)

                self._replay_buffer.add(transition)

    def _return_normalization(self, rets, temp = 1):
        """
            Softmax normalization to compute the relative weightings of the trajectories.
            Params: 
                rets: array of tuples: (player 0 future returns, player 1 future returns)
                temp: temperature hyperparameter: Can reduce/increase the power of the weighting

        """
        rets = np.array(rets)
        player_0_sum = np.sum(np.exp(rets[:, 0] / temp))
        player_1_sum = np.sum(np.exp(rets[:, 1] / temp))
        weighted_trajectories = [[np.exp(p0_rets / temp) / player_0_sum, np.exp(p1_rets / temp) / player_1_sum] for p0_rets, p1_rets in rets]
        average_weighted = [np.mean(trajectory_weight) for trajectory_weight in weighted_trajectories]
        # print("AVERAGE", average_weighted)
        # print("CHECK", np.sum(average_weighted))
        return average_weighted

    def _select_transitions(self, dataset, weights, size_output, rng):
        index_choices = rng.choice(np.arange(len(dataset)), p=weights, size=size_output, replace=False)
        sample_transitions = []
        for index in index_choices:
            sample_transitions.append(dataset[index])
        # print(sample_transitions)
        # sum = 0
        # for t in sample_transitions:
        #     sum += np.mean(t.ret)
        # print("WEIGHTED", sum)
        # sum = 0
        # transitions = random.sample(dataset, size_output)
        # for tr in transitions:
        #     sum += np.mean(tr.ret)
        # print("NONWEIGHTED", sum)
        return sample_transitions


    def learn(self):
        """Compute the loss on sampled transitions and perform a Q-network update.

        If there are not enough elements in the buffer, no loss is computed and
        `None` is returned instead.

        Returns:
          The average loss obtained on this batch of transitions or `None`.
        """

        length = len(self._replay_buffer)
        dataset = self._replay_buffer.sample(length)  # samples without replacement so take the entire thing. Random order
        indices = list(range(length))
        rng = np.random.default_rng()
        for ep in range(self.epochs):
            i, batches, loss_total, entropy_total = 0, 0, 0, 0  # entropy_total is just an estimate
            dataset = random.sample(dataset, len(dataset))
            rets = [d.ret for d in dataset]
<<<<<<< HEAD
            weights = [1 for _ in range(len(rets))] # self._return_normalization(rets,temp=1)
=======
            weights = self._return_normalization(rets,temp=1)
            # print("Weights")
            # print(sorted(weights)[:25])
            # print(sorted(weights)[-25:])
            # print(sum(weights))
            # input()
>>>>>>> bd7b874f
            while i < length:
                #transitions = dataset[i: min(length, i+self.batch)]
                self._select_transitions(dataset, weights, size_output=min(length, i +self.batch) - i, rng=rng)
                transitions = random.choices(population=dataset, weights=weights, k=min(length, i+self.batch) - i)
                sum = 0
                # for t in transitions:
                #     sum += np.mean(t.ret)
                # input()
                with tf.device(self.device):
                    info_states = [t.info_state for t in transitions]
                    actions = [t.action for t in transitions]
                    rewards = [t.reward for t in transitions]
                rets = [t.ret for t in transitions]
                #print("RETS", rets)
                # rets = [self._return_normalization(r) for r in rets]

                if self.mode == "prob_action":
                    # Session is for the FF net to learn
                    loss, _, log_probs, one_hots = self.session.run(
                    [self._loss, self._learn_step, self.log_probs, self.one_hot_vectors],
                    feed_dict={
                        self._info_state_ph: info_states,
                        self._action_ph: actions,
                        # self._return_ph: rets,
                    })

                    # Just to track entropy
                    # loss = self.session.run(
                    #     [self._loss],
                    # feed_dict={
                    #     self._info_state_ph: info_states,
                    #     self._action_ph: actions,
                    #     self._return_ph: [0 for _ in rets],
                    # })[0]
                    # print("ACTIONS: {}".format(actions))
                    # print("LOG PROBS: {}, ONE HOTS: {}".format(log_probs, one_hots))
                    # print(yes)
                elif self.mode == "prob_reward":
                    loss, _ = self.session.run(
                        [self._loss, self._learn_step],
                        feed_dict={
                            self._info_state_ph: info_states,
                            self._action_ph: actions,
                            #self._reward_ph: rewards,
                        })

                else:
                    raise NotImplemented
                loss_total += loss
                i += self.batch
                batches +=1
            if ep % 10 == 0:
                print("Average loss for epoch {}: {} ".format(ep, loss_total / float(batches)))

            if loss_total / float(batches) < self.minimum_entropy:
                print("Exiting training after {} epochs with loss of {}".format(ep, loss_total / float(batches)))
                break
        return loss

    def get_weights(self):
        #   : Implement this
        return [0]

    def copy_with_noise(self, sigma=0.0, copy_weights=False):
        """Copies the object and perturbates it with noise.

        Args:
          sigma: gaussian dropout variance term : Multiplicative noise following
            (1+sigma*epsilon), epsilon standard gaussian variable, multiplies each
            model weight. sigma=0 means no perturbation.
          copy_weights: Boolean determining whether to copy model weights (True) or
            just model hyperparameters.

        Returns:
          Perturbated copy of the model.
        """
        _ = self._kwargs.pop("self", None)
        copied_object = Imitation(**self._kwargs)

        return copied_object<|MERGE_RESOLUTION|>--- conflicted
+++ resolved
@@ -435,16 +435,9 @@
             i, batches, loss_total, entropy_total = 0, 0, 0, 0  # entropy_total is just an estimate
             dataset = random.sample(dataset, len(dataset))
             rets = [d.ret for d in dataset]
-<<<<<<< HEAD
             weights = [1 for _ in range(len(rets))] # self._return_normalization(rets,temp=1)
-=======
-            weights = self._return_normalization(rets,temp=1)
-            # print("Weights")
-            # print(sorted(weights)[:25])
-            # print(sorted(weights)[-25:])
-            # print(sum(weights))
-            # input()
->>>>>>> bd7b874f
+            # weights = self._return_normalization(rets,temp=1)
+
             while i < length:
                 #transitions = dataset[i: min(length, i+self.batch)]
                 self._select_transitions(dataset, weights, size_output=min(length, i +self.batch) - i, rng=rng)
