"""
Cooperative oracle for PSRO where we take into account simulation data when adding policies into the strategy set
"""

import numpy as np
import matplotlib.pyplot as plt
import os
from open_spiel.python.algorithms.psro_v2 import rl_oracle
from open_spiel.python.algorithms.psro_v2 import utils
from open_spiel.python.algorithms import imitation
from open_spiel.python.algorithms import imitation_q_learn
from open_spiel.python.algorithms import imitation_deep
from open_spiel.python.algorithms import imitation_q_learn_deep
from open_spiel.python.algorithms import dqn
from open_spiel.python.algorithms import joint_wrapper
from open_spiel.python.algorithms import config
import time

class RLOracleCooperative(rl_oracle.RLOracle):

    def __init__(self,
                 env,
                 best_response_class,
                 best_response_kwargs,
                 consensus_kwargs,
                 number_training_steps=1e4,
                 self_play_proportion=0.0,
                 **kwargs):
        """Init function for the RLOracle.

        Args:
          env: rl_environment instance.
          best_response_class: class of the best response.
          best_response_kwargs: kwargs of the best response.
          number_training_steps: (Minimal) number of environment steps to run
            each best response through. May be higher for some policies.
          self_play_proportion: Float, between 0 and 1. Defines the probability that
            a non-currently-training player will actually play (one of) its
            currently training strategy (Which will be trained as well).
          **kwargs: kwargs
        """
        # TODO: add the number of simulations to take here
        self._env = env
        self._is_turn_based = env.is_turn_based

        self._best_response_class = best_response_class
        self._best_response_kwargs = best_response_kwargs


        self._self_play_proportion = self_play_proportion
        self._number_training_steps = number_training_steps
        self.num_players = env.num_players
        self._consensus_oracle = consensus_kwargs["consensus_oracle"]
        self._imitation_mode = consensus_kwargs["imitation_mode"]
        self._rewards_joint = consensus_kwargs["rewards_joint"]
        self._num_simulations_fit = consensus_kwargs["num_simulations_fit"]
        self.proportion_uniform_trajectories = consensus_kwargs["proportion_uniform_trajectories"]

        self._boltzmann = consensus_kwargs["boltzmann"]
        self._consensus_training_epochs = consensus_kwargs["training_epochs"]
        self._consensus_kwargs = consensus_kwargs
        self._fine_tune_bool = consensus_kwargs["fine_tune"]

        self._most_recent_br_policies = None

        config.ppo_training_data = [[[], [], [], []] for _ in range(env.num_players)]

        self._high_return_trajectories = []  # list of lists of trajectories
        self._high_return_actions = []
        self._high_returns = [[] for _ in range(env.num_players)]
        self._train_br_returns = [[] for _ in range(env.num_players)]

        self._all_seen_observations = set()

        super(RLOracleCooperative, self).__init__(env, best_response_class, best_response_kwargs,
                                                  number_training_steps, self_play_proportion, **kwargs)

    # Override
    def __call__(self,
                 game,
                 training_parameters,
                 strategy_sampler=utils.sample_strategy,
                 **oracle_specific_execution_kwargs):
        """Call method for oracle, returns best responses against a set of policies.

        Args:
          game: The game on which the optimization process takes place.
          training_parameters: A list of list of dictionaries (One list per player),
            each dictionary containing the following fields :
            - policy : the policy from which to start training.
            - total_policies: A list of all policy.Policy strategies used for
              training, including the one for the current player.
            - current_player: Integer representing the current player.
            - probabilities_of_playing_policies: A list of arrays representing, per
              player, the probabilities of playing each policy in total_policies for
              the same player.
          strategy_sampler: Callable that samples strategies from total_policies
            using probabilities_of_playing_policies. It only samples one joint
            set of policies for all players. Implemented to be able to take into
            account joint probabilities of action (For Alpharank)
          **oracle_specific_execution_kwargs: Other set of arguments, for
            compatibility purposes. Can for example represent whether to Rectify
            Training or not.

        Returns:
          A list of list, one for each member of training_parameters, of (epsilon)
          best responses.
        """
        steps_per_oracle = [[0 for _ in range(len(player_params))] for player_params in training_parameters]
        steps_per_oracle = np.array(steps_per_oracle)
        is_symmetric = len(training_parameters) == 1 and len(training_parameters) < self.num_players

        # TODO: Check the number of policies in total_policies of training parameters. If odd, then do BR. If even, do consensus policies
        num_policies_total = len(training_parameters[0][0]["total_policies"][0])

        if self._consensus_kwargs["consensus_imitation"]:
            curr_policy_constraint_weight = self.get_policy_constraint_weight(num_policies_total)
            if num_policies_total == 1: # The first one will always be BR 
                train_best_response = True 
            elif (self._fine_tune_bool and curr_policy_constraint_weight == 0):  # If you are fine tuning and the policy constraint weight is 0, then it will degenerate to always BR 
                train_best_response = True 
            elif num_policies_total % 2 == 0:  # The even ones will always be some form of consensus policy (whether or not we fine tune is irrelevant)
                train_best_response = False
            elif num_policies_total > 1 and self._consensus_kwargs["perturb_all"]:  # If we want to perturb all of the policies after, we will not make BR 
                train_best_response = False 
            else:
                train_best_response = True
        else:
            train_best_response = True
        # train_best_response = not (num_policies_total % 2 == 0 and self._consensus_kwargs['consensus_imitation']) and not (num_policies_total == 1 )

        print("Training best response: ", train_best_response, self.get_policy_constraint_weight(num_policies_total))

        # NOTE: this is a tester to make sure our comparison with other algorithms is fair
        # if False:
        #     new_policies = self.generate_new_policies(training_parameters)
        # else:

<<<<<<< HEAD
=======
        # TODO: Reset the old and new policy names

>>>>>>> bd7b874f
        # Generate one new policy for each agent to train imitation
        # If a dummy is passed in for "policy," a new policy is created and not copied. Assumed that we create one
        # for every player
        new_policies = self.create_consensus_policies(training_parameters, iteration_num=num_policies_total)

        # NOTE: Changed here for fair comparison
        if not train_best_response:
            print("\nTraining consensus policies on offline data from BR and previous joint simulations: ")
            start = time.time()
            new_policies = self.tune_consensus_policies(new_policies, is_symmetric, self._high_return_trajectories, self._high_return_actions)
            print("Finished offline training after {} seconds.".format(time.time() - start))

            if self._consensus_kwargs["clear_trajectories"]:
                print("Clearing trajectories from previous iteration. ")
                self._high_return_trajectories = []  # list of lists of trajectories
                self._high_return_actions = []
                self._high_returns = [[] for _ in range(self._env.num_players)]
        else:
            self._most_recent_br_policies = [lst[0] for lst in new_policies]

        # Prepares the policies for fine tuning
        if self._fine_tune_bool or train_best_response:
            for i in range(len(new_policies)):
                new_policies[i][0]._policy.set_to_fine_tuning_mode(train_best_response)
                print("Setting to fine tune mode: ")

        if (not self._fine_tune_bool) and not train_best_response:
            rl_oracle.freeze_all(new_policies)
            return new_policies


        all_policies = [old_pol + new_pol for old_pol, new_pol in zip(training_parameters[0][0]["total_policies"], new_policies)]

        rollout_trajectories, rollout_actions, rollout_returns = [], [], []

        cutoff_returns = [self._high_returns[i][-1] if len(self._high_returns[i]) > 0 else -np.inf for i in range(self.num_players)]

        print("\nTraining each of the policies for {} steps. ".format(self._number_training_steps))
        while not self._has_terminated(steps_per_oracle):
            """ Note: basically, this while loop cycles through each of the agent's new policies at a time. It will
            use sample_policies_for_episode to determine which agent's new policy to train and what policies each of the
            player targets will use. Then, it will do the rollout where it trains the new policy for an episode. Then,
            update the number of episodes each new policy has been trained. """
            agents, indexes = self.sample_policies_for_episode(
                    new_policies, training_parameters, steps_per_oracle,
                    strategy_sampler)
            assert len(indexes) == 1  # we are tailoring this code for one agent training at a time. Make sure true
            assert len(indexes[0]) == 2  # make sure player index and policy index
            assert indexes[0][1] == 0 # make sure this is true because we FIXED it so that PSRO only trains 1 strategy for each player each iteration

            # Store the episode's trajectory and returns and map it to the correct agent + agent's policy we're training
            trajectory, actions, returns = self._rollout(game, agents, **oracle_specific_execution_kwargs)
            # To save space, we get rid of the decentralized observations or the joint observations if not needed for consensus training
            for timestep in trajectory:
                if self._consensus_kwargs["joint_action"]:
                    timestep.observations["info_state"] = []
                else:
                    timestep.observations["global_state"] = []

            """
            ###########################################################################################################################
            To save space, the only way that this trajectory would not be considered is if both of its values are less than the cutoff.
            It is not sufficient if only one of its values is lower, unless we are working with a symmetric game. In the case of an
            asymmetric game, since we deal with the "ranking" or "placement" of returns as opposed to the minimum of the actual return
            values, the distribution of returns for any player can be skewed.
            ###########################################################################################################################
            """
            invalid_candidate = (returns[0] < cutoff_returns[0]) or (returns[1] < cutoff_returns[1]) if is_symmetric else (returns[0] < cutoff_returns[0]) and (returns[1] < cutoff_returns[1])
<<<<<<< HEAD
            self._train_br_returns.append(returns)

            if not invalid_candidate and self._consensus_kwargs["consensus_imitation"]:
=======
            self._train_br_returns[indexes[0][0]].append(np.array(returns))
            if not invalid_candidate:
>>>>>>> bd7b874f
                rollout_trajectories.append(trajectory)
                rollout_returns.append(returns)
                rollout_actions.append(actions)

                ############## This is just for space saving on the first iteration ####################
                if len(rollout_returns) > self._num_simulations_fit and is_symmetric:
                    ret_0 = [ret[0] for ret in rollout_returns]
                    ret_1 = [ret[1] for ret in rollout_returns]

                    min_0 = min(ret_0)
                    min_1 = min(ret_1)
                    if min_0 < min_1:
                        take_out_index = ret_0.index(min_0)
                    else:
                        take_out_index = ret_1.index(min_1)

                    rollout_trajectories.pop(take_out_index)
                    rollout_returns.pop(take_out_index)
                    rollout_actions.pop(take_out_index)

            # Update the number of episodes we have trained per oracle

            # TODO: This is an invalid way of calculating number of steps for NON-simultaneous games
            steps_per_oracle = rl_oracle.update_steps_per_oracles(steps_per_oracle, indexes, len(actions))

        if self._consensus_kwargs["consensus_imitation"]:
            self.update_trajectories(training_parameters, rollout_trajectories, rollout_actions, rollout_returns)

        # Freeze the new policies to keep their weights static. This allows us to
        # later not have to make the distinction between static and training
        # policies in training iterations.
        rl_oracle.freeze_all(new_policies)
        return new_policies

    def get_training_returns(self):
<<<<<<< HEAD
        returns = np.array(self._train_br_returns)
        player1_returns = returns[:, 0]
        player2_returns = returns[:, 1]
        return np.array([player1_returns, player2_returns])

    def _graph_returns(self, returns):
        """
            returns: Array with tuples for rewards for each player (r1, r2)
        """
        save_path = os.getcwd() + "/data/fire_extinguisher/output_plots/return_plots/"
        returns = np.array(returns)
        player1_returns = returns[:, 0]
        player2_returns = returns[:, 1]
        fig1, ax = plt.subplots()
        fig2, ax2 = plt.subplots()
        ax.plot(np.arange(0, len(player1_returns)), player1_returns)
        ax2.plot(np.arange(0, len(player2_returns)), player2_returns)
        ax.autoscale()
        ax2.autoscale()
        fig1.savefig(save_path + "figureTest.jpg")
        fig2.savefig(save_path + "figureTest2.jpg")
        input("Enter to continue...")
    
    def get_policy_constraint_weight(self, iteration_num):
        return self._consensus_kwargs["policy_constraint"] * max((1 - (float(iteration_num) - 1) / self._consensus_kwargs["regret_steps"]), 0)
=======
        #return [np.array(rets) for rets in self._train_br_returns if rets]
        return [np.array(rets) for rets in self._train_br_returns]
>>>>>>> bd7b874f

    def create_consensus_policies(self, training_parameters, iteration_num):
        fine_tune_constraint = self.get_policy_constraint_weight(iteration_num)
        consensus_training_parameters = [[{"policy": None}] for _ in range(len(training_parameters))]
        consensus_policies = self.generate_new_policies(consensus_training_parameters)
        for i in range(len(consensus_policies)):
            # Convert each of the policies to consensus policies. rl_oracle: generate_new_policies. This consensus policy won't be copied
            curr = consensus_policies[i][0]
            new_arguments = {"num_actions": self._best_response_kwargs["num_actions"]}
            if self._consensus_oracle == "trajectory":
                curr._policy = imitation.Imitation(**{"player_id": i, "consensus_kwargs": self._consensus_kwargs}, **new_arguments)
            elif self._consensus_oracle == "q_learn":
                curr._policy = imitation_q_learn.Imitation(**{"player_id": i, "consensus_kwargs": self._consensus_kwargs}, **new_arguments)
            elif self._consensus_oracle == "trajectory_deep":
                new_arguments = {"num_actions": self._best_response_kwargs["num_actions"], "state_representation_size": self._consensus_kwargs["state_representation_size"], "num_players": self._consensus_kwargs["num_players"], "turn_based": self._is_turn_based, "prev_policy":self._most_recent_br_policies[i] if self._most_recent_br_policies else None, "policy_constraint":fine_tune_constraint}
                curr._policy = imitation_deep.Imitation(**{"player_id": i, "consensus_kwargs": self._consensus_kwargs}, **new_arguments)

            elif self._consensus_oracle == "cql_deep":
                new_arguments = {"num_actions": self._best_response_kwargs["num_actions"], "state_representation_size": self._consensus_kwargs["state_representation_size"], "num_players": self._consensus_kwargs["num_players"], "turn_based": self._is_turn_based, "prev_policy":self._most_recent_br_policies[i] if self._most_recent_br_policies else None, "policy_constraint":fine_tune_constraint}
                curr._policy = imitation_q_learn_deep.Imitation(**{"player_id": i, "consensus_kwargs": self._consensus_kwargs}, **new_arguments)
            else:
                raise NotImplementedError
        return consensus_policies

    def update_trajectories(self, training_parameters, rollout_trajectories, rollout_actions, rollout_returns):
        # If the number of training parameters is 1 and we are working in a multi-agent gamge, we are training in the symmetric setting
        is_symmetric = len(training_parameters) == 1 and len(training_parameters) < self.num_players
        # Add the most recently found trajectories
        self._high_return_trajectories.extend(rollout_trajectories)
        self._high_return_actions.extend(rollout_actions)
        for rets in rollout_returns:
            for i in range(self.num_players):
                self._high_returns[i].append(rets[i])

        # Create a list of tuples where (trajectory index, player0 payoff, player1 payoff) of ALL the trajectories (including old ones)
        trajectory_info_list = [tuple([i] + [self._high_returns[player][i] for player in range(self.num_players)]) for i in range(len(self._high_return_trajectories))]

        # Initialize an empty list of trajectory indices
        selected_trajectory_indices = []
        candidate_trajectory_indices = []

        # Sort by all players
        sorted_by_players = [sorted(trajectory_info_list, key=lambda x: (x[i+1], x[0])) for i in range(self.num_players)]

        # Create a list of lists of same length as number of trajectories
        rankings = [[] for _ in range(len(trajectory_info_list))]

        # If symmetric, then we CANNOT use ranking. This is because in the symmetric case, we only train 1 BR, so the
        # Iterate through each of the sorted lists. Insert the "rank" of the trajectory index to the list corresponding to that trajectory
        for player, trajectory_info_by_player in enumerate(sorted_by_players):
            for trajectory_index, info in enumerate(trajectory_info_by_player):
                if is_symmetric:
                    rankings[info[0]].append(info[player+1])
                else:
                    rankings[info[0]].append(trajectory_index)  # we insert the ranking (index i) in the list to the list corresponding to trajectory index (info[0])

        # Take the min rank for each of the trajectories
        rankings = [min(ranking_list) for ranking_list in rankings]

        # Take the top self._num_simulations trajectories in terms of rank
        num_simulations_take = min(self._num_simulations_fit // self.num_players, len(rankings)) if is_symmetric and (not self._consensus_kwargs["joint_action"]) else min(self._num_simulations_fit, len(rankings))
        sorted_indices = sorted(range(len(rankings)), key=lambda i: rankings[i])
        selected_trajectory_indices = sorted(range(len(rankings)), key=lambda i: rankings[i])[-num_simulations_take:]

        # TODO: This is a test to analyze state coverage manually. Remove when done
        incremental_seen_observations_joint = []
        incremental_seen_observations = []
        curr_seen_observations = set()
        # seen_joint_observations = set()
        for i in range(len(sorted_indices) - 1, -1, -1):
            trajectory_index = sorted_indices[i]
            trajectory = self._high_return_trajectories[trajectory_index]
            for j in range(len(trajectory)):
                timestep = trajectory[j]
                # if self._consensus_kwargs["joint_action"] and len(timestep.observations["global_state"]) > 0:
                #     seen_joint_observations.add(''.join(map(str, timestep.observations["global_state"][0][:])))
                if not self._consensus_kwargs["joint_action"]:
                    for p in range(self.num_players):
                        curr_obs = timestep.observations["info_state"][p][:]
                        curr_seen_observations.add(''.join(map(str, curr_obs)))
            incremental_seen_observations.append(len(curr_seen_observations))
            # incremental_seen_observations_joint.append(len(seen_joint_observations))

        self._all_seen_observations = self._all_seen_observations.union(curr_seen_observations)
        if not self._consensus_kwargs["joint_action"]:
            # print("Cumulative seen decentralized observations: ", [float(num) / incremental_seen_observations[-1] for num in incremental_seen_observations])
            print("Covered decentralized observations given the number of trajectories taken (assuming BR had complete coverage): ", float(incremental_seen_observations[num_simulations_take - 1]) / len(self._all_seen_observations))
        # if self._consensus_kwargs["joint_action"] and len(timestep.observations["global_state"]) > 0:
        #     # print("Cumulative seen joint observations: ", [float(num) / incremental_seen_observations_joint[-1] for num in incremental_seen_observations_joint] )
        #     print("Covered joint observations given the number of trajectories taken (assuming BR had complete coverage): ", float(incremental_seen_observations_joint[num_simulations_take - 1]) / incremental_seen_observations_joint[-1])

        # only take the selected trajectories and reassign self._high_return_trajectories
        self._high_return_trajectories = [self._high_return_trajectories[i] for i in selected_trajectory_indices]
        self._high_return_actions = [self._high_return_actions[i] for i in selected_trajectory_indices]
        for player in range(self.num_players):
            self._high_returns[player] = [self._high_returns[player][i] for i in selected_trajectory_indices]

        # Print out metrics for manual inspection
        difference = [abs(self._high_returns[0][i] - self._high_returns[1][i]) for i in range(len(selected_trajectory_indices))]

        if is_symmetric:
            print("Overall selected trajectories have mean payoff {} for both player0 and player1 and mean welfare of {}. Mean absolute difference in return is {}\n\n".format(np.mean(self._high_returns[0] + self._high_returns[1]),
                                                                                                                                           np.mean(np.array(self._high_returns[0]) + np.array(self._high_returns[1])),
                                                                                                                                           np.mean(difference)))
        else:
            print("Overall selected trajectories have mean payoff {} for player0, {} for player1 and mean welfare of {}. Mean absolute difference in return is {}\n\n".format(np.mean(self._high_returns[0]),
                                                                                                                                           np.mean(self._high_returns[1]),
                                                                                                                                           np.mean(np.array(self._high_returns[0]) + np.array(self._high_returns[1])),
                                                                                                                                           np.mean(difference)))

    def tune_consensus_policies(self, consensus_policies, symmetric, high_return_trajectories, high_return_actions, override_symmetric=False):
        # Add each of the transitions to the consensus policies corresponding to each player
        # If the game is symmetric, only player0 will be in rollout_trajectories.keys(). The transitions from each player will be added within the method .add_transition
        player_list = [i for i in range(self.num_players)] if not symmetric else [0]
        for player in player_list:
            curr_policy = consensus_policies[player][0]._policy

            for trajectory, action_trajectory in zip(high_return_trajectories, high_return_actions):
                # Calculate the discounted rewards to go for each and pass it in as well

                if self._is_turn_based:
                    # Add the parts of the trajectory only relevant to the player (assuming it is turn based)
                    assert not symmetric # Not implemented 
                    players_turn = [i for i, t in enumerate(trajectory[:-1]) if t.observations["current_player"] == player] + [len(trajectory) - 1]
                    player_trajectory = [trajectory[i] for i in players_turn]
                    player_action_trajectory = [action_trajectory[i] for i in players_turn]
                    curr_policy.add_trajectory(player_trajectory, player_action_trajectory)
                    raise NotImplementedError
                else:
                    curr_policy.add_trajectory(trajectory, action_trajectory)

            print("Training Player {}'s consensus policy".format(player))
            curr_policy.learn()

        return consensus_policies

    def sample_episode(self, unused_time_step, agents, is_evaluation=False):
        time_step = self._env.reset()
        cumulative_rewards = 0.0
        """  For saving trajectories, save a list of timesteps for every episode. A timestep includes:
            observation: list of dicts containing one observations per player, each
              corresponding to `observation_spec()`.
            reward: list of rewards at this timestep, or None if step_type is
              `StepType.FIRST`.
            discount: list of discounts in the range [0, 1], or None if step_type is
              `StepType.FIRST`.
            step_type: A `StepType` value."""
        episode_trajectory = [time_step]
        episode_actions = []
        while not time_step.last():  # This is where the episode is rolled out
            if not self._is_turn_based:
                action_list = []
                for i, agent in enumerate(agents):
                    # We update the player id here because of an issue with symmetric games. This ensures that the
                    # correct player observation is retrieved even when only one policy is used for all players
                    agent.update_player_id(i)
                    output = agent.step(time_step, is_evaluation=is_evaluation)
                    if config.check_new_training_rets():
                        config.ppo_training_data[i] = [config.kl_list, config.entropy_list, config.actor_loss_list, config.value_loss_list]
                        config.kl_list, config.entropy_list, config.actor_loss_list, config.value_loss_list = [], [], [], []
                    action_list.append(output.action)
                episode_actions.append(action_list)
                #Game taking a step to the next timestep with input being the actions that each player takes
                time_step = self._env.step(action_list)  # This is a new timestep that is returned. Replace every time
                episode_trajectory.append(time_step)
                cumulative_rewards += np.array(time_step.rewards)
            else:
                player_id = time_step.observations["current_player"]

                # is_evaluation is a boolean that, when False, lets policies train. The
                # setting of PSRO requires that all policies be static aside from those
                # being trained by the oracle. is_evaluation could be used to prevent
                # policies from training, yet we have opted for adding frozen attributes
                # that prevents policies from training, for all values of is_evaluation.
                # Since all policies returned by the oracle are frozen before being
                # returned, only currently-trained policies can effectively learn.
                agent_output = agents[player_id].step(
                    time_step, is_evaluation=is_evaluation)  # This is where agents are trained each step
                action_list = [agent_output.action]
                time_step = self._env.step(action_list)
                cumulative_rewards += np.array(time_step.rewards)

                episode_trajectory.append(time_step)
                episode_actions.append(action_list)

        if not is_evaluation:
            for i, agent in enumerate(agents):
                # Update player_id here
                agent.update_player_id(i)
                agent.step(time_step)  # This is where agents are trained on the last step
        return episode_trajectory, episode_actions, cumulative_rewards<|MERGE_RESOLUTION|>--- conflicted
+++ resolved
@@ -136,11 +136,6 @@
         #     new_policies = self.generate_new_policies(training_parameters)
         # else:
 
-<<<<<<< HEAD
-=======
-        # TODO: Reset the old and new policy names
-
->>>>>>> bd7b874f
         # Generate one new policy for each agent to train imitation
         # If a dummy is passed in for "policy," a new policy is created and not copied. Assumed that we create one
         # for every player
@@ -209,14 +204,9 @@
             ###########################################################################################################################
             """
             invalid_candidate = (returns[0] < cutoff_returns[0]) or (returns[1] < cutoff_returns[1]) if is_symmetric else (returns[0] < cutoff_returns[0]) and (returns[1] < cutoff_returns[1])
-<<<<<<< HEAD
-            self._train_br_returns.append(returns)
-
+
+            self._train_br_returns[indexes[0][0]].append(np.array(returns))
             if not invalid_candidate and self._consensus_kwargs["consensus_imitation"]:
-=======
-            self._train_br_returns[indexes[0][0]].append(np.array(returns))
-            if not invalid_candidate:
->>>>>>> bd7b874f
                 rollout_trajectories.append(trajectory)
                 rollout_returns.append(returns)
                 rollout_actions.append(actions)
@@ -252,36 +242,12 @@
         return new_policies
 
     def get_training_returns(self):
-<<<<<<< HEAD
-        returns = np.array(self._train_br_returns)
-        player1_returns = returns[:, 0]
-        player2_returns = returns[:, 1]
-        return np.array([player1_returns, player2_returns])
-
-    def _graph_returns(self, returns):
-        """
-            returns: Array with tuples for rewards for each player (r1, r2)
-        """
-        save_path = os.getcwd() + "/data/fire_extinguisher/output_plots/return_plots/"
-        returns = np.array(returns)
-        player1_returns = returns[:, 0]
-        player2_returns = returns[:, 1]
-        fig1, ax = plt.subplots()
-        fig2, ax2 = plt.subplots()
-        ax.plot(np.arange(0, len(player1_returns)), player1_returns)
-        ax2.plot(np.arange(0, len(player2_returns)), player2_returns)
-        ax.autoscale()
-        ax2.autoscale()
-        fig1.savefig(save_path + "figureTest.jpg")
-        fig2.savefig(save_path + "figureTest2.jpg")
-        input("Enter to continue...")
+        #return [np.array(rets) for rets in self._train_br_returns if rets]
+        return [np.array(rets) for rets in self._train_br_returns]
+
     
     def get_policy_constraint_weight(self, iteration_num):
         return self._consensus_kwargs["policy_constraint"] * max((1 - (float(iteration_num) - 1) / self._consensus_kwargs["regret_steps"]), 0)
-=======
-        #return [np.array(rets) for rets in self._train_br_returns if rets]
-        return [np.array(rets) for rets in self._train_br_returns]
->>>>>>> bd7b874f
 
     def create_consensus_policies(self, training_parameters, iteration_num):
         fine_tune_constraint = self.get_policy_constraint_weight(iteration_num)
