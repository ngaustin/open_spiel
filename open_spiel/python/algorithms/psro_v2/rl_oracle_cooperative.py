"""
Cooperative oracle for PSRO where we take into account simulation data when adding policies into the strategy set
"""

import numpy as np
import matplotlib.pyplot as plt
import os
from open_spiel.python.algorithms.psro_v2 import rl_oracle
from open_spiel.python.algorithms.psro_v2 import utils
from open_spiel.python.algorithms import imitation
from open_spiel.python.algorithms import imitation_q_learn
from open_spiel.python.algorithms import imitation_deep
from open_spiel.python.algorithms import imitation_q_learn_deep
from open_spiel.python.algorithms import dqn
from open_spiel.python.algorithms import joint_wrapper
import time

class RLOracleCooperative(rl_oracle.RLOracle):

    def __init__(self,
                 env,
                 best_response_class,
                 best_response_kwargs,
                 consensus_kwargs,
                 number_training_steps=1e4,
                 self_play_proportion=0.0,
                 **kwargs):
        """Init function for the RLOracle.

        Args:
          env: rl_environment instance.
          best_response_class: class of the best response.
          best_response_kwargs: kwargs of the best response.
          number_training_steps: (Minimal) number of environment steps to run
            each best response through. May be higher for some policies.
          self_play_proportion: Float, between 0 and 1. Defines the probability that
            a non-currently-training player will actually play (one of) its
            currently training strategy (Which will be trained as well).
          **kwargs: kwargs
        """
        # TODO: add the number of simulations to take here
        self._env = env
        self._is_turn_based = env.is_turn_based

        self._best_response_class = best_response_class
        self._best_response_kwargs = best_response_kwargs


        self._self_play_proportion = self_play_proportion
        self._number_training_steps = number_training_steps
        self.num_players = env.num_players

        self._consensus_oracle = consensus_kwargs["consensus_oracle"]
        self._imitation_mode = consensus_kwargs["imitation_mode"]
        self._rewards_joint = consensus_kwargs["rewards_joint"]
        self._num_simulations_fit = consensus_kwargs["num_simulations_fit"]
        self.proportion_uniform_trajectories = consensus_kwargs["proportion_uniform_trajectories"]

        self._boltzmann = consensus_kwargs["boltzmann"]
        self._consensus_training_epochs = consensus_kwargs["training_epochs"]
        self._consensus_kwargs = consensus_kwargs
        self._fine_tune_bool = consensus_kwargs["fine_tune"]

        # TODO: psi steps?

        self._high_return_trajectories = []  # list of lists of trajectories
        self._high_return_actions = []
        self._high_returns = [[] for _ in range(env.num_players)]
        self._train_br_returns = []

        self._prev_name_ppo_policy = "ppo_best_response_pretrain_starting_point_temp/br_1"
        self._curr_name_ppo_policy = ""

        self._all_seen_observations = set()

        super(RLOracleCooperative, self).__init__(env, best_response_class, best_response_kwargs,
                                                  number_training_steps, self_play_proportion, **kwargs)

    # Override
    def __call__(self,
                 game,
                 training_parameters,
                 strategy_sampler=utils.sample_strategy,
                 **oracle_specific_execution_kwargs):
        """Call method for oracle, returns best responses against a set of policies.

        Args:
          game: The game on which the optimization process takes place.
          training_parameters: A list of list of dictionaries (One list per player),
            each dictionary containing the following fields :
            - policy : the policy from which to start training.
            - total_policies: A list of all policy.Policy strategies used for
              training, including the one for the current player.
            - current_player: Integer representing the current player.
            - probabilities_of_playing_policies: A list of arrays representing, per
              player, the probabilities of playing each policy in total_policies for
              the same player.
          strategy_sampler: Callable that samples strategies from total_policies
            using probabilities_of_playing_policies. It only samples one joint
            set of policies for all players. Implemented to be able to take into
            account joint probabilities of action (For Alpharank)
          **oracle_specific_execution_kwargs: Other set of arguments, for
            compatibility purposes. Can for example represent whether to Rectify
            Training or not.

        Returns:
          A list of list, one for each member of training_parameters, of (epsilon)
          best responses.
        """
        steps_per_oracle = [[0
                                for _ in range(len(player_params))]
                               for player_params in training_parameters]
        steps_per_oracle = np.array(steps_per_oracle)
        is_symmetric = len(training_parameters) == 1 and len(training_parameters) < self.num_players

        # TODO: Check the number of policies in total_policies of training parameters. If odd, then do BR. If even, do consensus policies
        num_policies_total = len(training_parameters[0][0]["total_policies"][0])
        train_best_response = not (num_policies_total % 2 == 0 and self._consensus_kwargs['consensus_imitation'])

        # NOTE: this is a tester to make sure our comparison with other algorithms is fair
        # if False: 
        #     new_policies = self.generate_new_policies(training_parameters)
        # else:

        # TODO: Reset the old and new policy names 
        self._curr_name_ppo_policy = "ppo_best_response_pretrain_starting_point_temp/ppo_policy_time_{}_randint_{}".format(time.time(), np.random.randint(1000))
        # self._curr_name_ppo_policy = "ppo_best_response_pretrain_starting_point_temp/br_1"

        # Generate one new policy for each agent to train imitation
        # If a dummy is passed in for "policy," a new policy is created and not copied. Assumed that we create one
        # for every player
        new_policies = self.create_consensus_policies(training_parameters)
        self._prev_name_ppo_policy = self._curr_name_ppo_policy 

        # NOTE: Changed here for fair comparison
        if not train_best_response:
            print("\nTraining consensus policies on offline data from BR and previous joint simulations: ")
            start = time.time()
            new_policies = self.tune_consensus_policies(new_policies, is_symmetric, self._high_return_trajectories, self._high_return_actions)
            print("Finished offline training after {} seconds.".format(time.time() - start))

            if self._consensus_kwargs["clear_trajectories"]:
                print("Clearing trajectories from previous iteration. ")
                self._high_return_trajectories = []  # list of lists of trajectories
                self._high_return_actions = []
                self._high_returns = [[] for _ in range(self._env.num_players)]

        # Prepares the policies for fine tuning
        # NOTE: Changed here for fair comparison
        if self._fine_tune_bool or train_best_response:
            for i in range(len(new_policies)):
                new_policies[i][0]._policy.set_to_fine_tuning_mode(train_best_response)
                print("Setting to fine tune mode: ")

        # NOTE: Changed here for fair comparison
        if (not self._fine_tune_bool) and not train_best_response:
            rl_oracle.freeze_all(new_policies)
            return new_policies


        all_policies = [old_pol + new_pol for old_pol, new_pol in zip(training_parameters[0][0]["total_policies"], new_policies)]

        rollout_trajectories, rollout_actions, rollout_returns = [], [], []
        self._train_br_returns = []

        cutoff_returns = [self._high_returns[i][-1] if len(self._high_returns[i]) > 0 else -np.inf for i in range(self.num_players)]

        print("\nTraining each of the policies for {} steps. ".format(self._number_training_steps))
        while not self._has_terminated(steps_per_oracle):
            """ Note: basically, this while loop cycles through each of the agent's new policies at a time. It will
            use sample_policies_for_episode to determine which agent's new policy to train and what policies each of the
            player targets will use. Then, it will do the rollout where it trains the new policy for an episode. Then,
            update the number of episodes each new policy has been trained. """
<<<<<<< HEAD
=======

            # TODO: Insert if statement to see if we are training consensus policies. If we are, we need additional sampling to happen
            # Sample number between 0 and 1. Check against self.psi
            # train_consensus_joint = np.random.random() < self._psi

            # If we are training conseusus policies AND it is symmetric AND the sampled number is less than psi
            """
            if not train_best_response and is_symmetric and train_consensus_joint:
                # We need to use the joint wrapper to manually train
                agents = [new_policies[i][0] for i in range(len(new_policies))]
                assert len(agents) == 1
                agents = agents * self.num_players

                joint_wrapper_instance = joint_wrapper.JointWrapper(agents, symmetric=is_symmetric, discount=self._consensus_kwargs["discount"], turn_based=self._is_turn_based)
                time_step = self._env.reset()
                returns = 0.0
                steps = 0
                trajectory = [time_step]
                actions = []
                while not time_step.last():
                    if not self._is_turn_based:
                        action_list = joint_wrapper_instance.step(time_step, is_evaluation=False)
                        time_step = self._env.step(action_list)
                        returns += np.array(time_step.rewards)

                        trajectory.append(time_step)
                        actions.append(action_list)
                    else:
                        raise NotImplementedError

                # This is to train on the last timestep for joint wrapper
                joint_wrapper_instance.step(time_step, is_evaluation=False)

                indexes = [(0, 0)]
            else:
                if not train_best_response and train_consensus_joint:
                    assert not is_symmetric
                    agents = [new_pol_list[0] for new_pol_list in new_policies]
                    indexes = [(p, 0) for p in range(self.num_players)]
                else:"""
>>>>>>> 7237ce95
            agents, indexes = self.sample_policies_for_episode(
                    new_policies, training_parameters, steps_per_oracle,
                    strategy_sampler)

            assert len(indexes) == 1  # we are tailoring this code for one agent training at a time. Make sure true
            assert len(indexes[0]) == 2  # make sure player index and policy index
            assert indexes[0][1] == 0 # make sure this is true because we FIXED it so that PSRO only trains 1 strategy for each player each iteration

            # Store the episode's trajectory and returns and map it to the correct agent + agent's policy we're training

            trajectory, actions, returns = self._rollout(game, agents, **oracle_specific_execution_kwargs)

            # To save space, we get rid of the decentralized observations or the joint observations if not needed for consensus training
            for timestep in trajectory:
                if self._consensus_kwargs["joint_action"]:
                    timestep.observations["info_state"] = []
                else:
                    timestep.observations["global_state"] = []

            """
            ###########################################################################################################################
            To save space, the only way that this trajectory would not be considered is if both of its values are less than the cutoff.
            It is not sufficient if only one of its values is lower, unless we are working with a symmetric game. In the case of an
            asymmetric game, since we deal with the "ranking" or "placement" of returns as opposed to the minimum of the actual return
            values, the distribution of returns for any player can be skewed.
            ###########################################################################################################################
            """
            invalid_candidate = (returns[0] < cutoff_returns[0]) or (returns[1] < cutoff_returns[1]) if is_symmetric else (returns[0] < cutoff_returns[0]) and (returns[1] < cutoff_returns[1])
<<<<<<< HEAD

            if not invalid_candidate and self._consensus_kwargs["consensus_imitation"]:
=======
            self._train_br_returns.append(returns)
            if not invalid_candidate:
>>>>>>> 7237ce95
                rollout_trajectories.append(trajectory)
                rollout_returns.append(returns)
                rollout_actions.append(actions)

                ############## This is just for space saving on the first iteration ####################
                if len(rollout_returns) > self._num_simulations_fit and is_symmetric:
                    ret_0 = [ret[0] for ret in rollout_returns]
                    ret_1 = [ret[1] for ret in rollout_returns]

                    min_0 = min(ret_0)
                    min_1 = min(ret_1)
                    if min_0 < min_1:
                        take_out_index = ret_0.index(min_0)
                    else:
                        take_out_index = ret_1.index(min_1)

                    rollout_trajectories.pop(take_out_index)
                    rollout_returns.pop(take_out_index)
                    rollout_actions.pop(take_out_index)

            # Update the number of episodes we have trained per oracle

            # TODO: This is an invalid way of calculating number of steps for NON-simultaneous games
            steps_per_oracle = rl_oracle.update_steps_per_oracles(steps_per_oracle, indexes, len(actions))

        if self._consensus_kwargs["consensus_imitation"]:
            self.update_trajectories(training_parameters, rollout_trajectories, rollout_actions, rollout_returns)


        # Freeze the new policies to keep their weights static. This allows us to
        # later not have to make the distinction between static and training
        # policies in training iterations.
<<<<<<< HEAD
=======
        self.update_trajectories(training_parameters, rollout_trajectories, rollout_actions, rollout_returns)
>>>>>>> 7237ce95
        rl_oracle.freeze_all(new_policies)
        return new_policies

    def get_training_returns(self):
        returns = np.array(self._train_br_returns)
        player1_returns = returns[:, 0]
        player2_returns = returns[:, 1]
        return np.array([player1_returns, player2_returns])

    def _graph_returns(self, returns):
        """
            returns: Array with tuples for rewards for each player (r1, r2)
        """
        save_path = os.getcwd() + "/data/fire_extinguisher/output_plots/return_plots/"
        returns = np.array(returns)
        player1_returns = returns[:, 0]
        player2_returns = returns[:, 1]
        fig1, ax = plt.subplots()
        fig2, ax2 = plt.subplots()
        ax.plot(np.arange(0, len(player1_returns)), player1_returns)
        ax2.plot(np.arange(0, len(player2_returns)), player2_returns)
        ax.autoscale()
        ax2.autoscale()
        fig1.savefig(save_path + "figureTest.jpg")
        fig2.savefig(save_path + "figureTest2.jpg")
        input("Enter to continue...")

    def create_consensus_policies(self, training_parameters):
        consensus_training_parameters = [[{"policy": None}] for _ in range(len(training_parameters))]
        consensus_policies = self.generate_new_policies(consensus_training_parameters)
        for i in range(len(consensus_policies)):
            # Convert each of the policies to consensus policies. rl_oracle: generate_new_policies. This consensus policy won't be copied
            curr = consensus_policies[i][0]
            new_arguments = {"num_actions": self._best_response_kwargs["num_actions"]}
            if self._consensus_oracle == "trajectory":
                curr._policy = imitation.Imitation(**{"player_id": i, "consensus_kwargs": self._consensus_kwargs}, **new_arguments)
            elif self._consensus_oracle == "q_learn":
                curr._policy = imitation_q_learn.Imitation(**{"player_id": i, "consensus_kwargs": self._consensus_kwargs}, **new_arguments)
            elif self._consensus_oracle == "trajectory_deep":
                new_arguments = {"num_actions": self._best_response_kwargs["num_actions"], "state_representation_size": self._consensus_kwargs["state_representation_size"], "num_players": self._consensus_kwargs["num_players"], "turn_based": self._is_turn_based, "old_policy_name": self._prev_name_ppo_policy, "new_policy_name": self._curr_name_ppo_policy}
                curr._policy = imitation_deep.Imitation(**{"player_id": i, "consensus_kwargs": self._consensus_kwargs}, **new_arguments)
            elif self._consensus_oracle == "cql_deep":
                new_arguments = {"num_actions": self._best_response_kwargs["num_actions"], "state_representation_size": self._consensus_kwargs["state_representation_size"], "num_players": self._consensus_kwargs["num_players"], "turn_based": self._is_turn_based, "old_policy_name": self._prev_name_ppo_policy, "new_policy_name": self._curr_name_ppo_policy}
                curr._policy = imitation_q_learn_deep.Imitation(**{"player_id": i, "consensus_kwargs": self._consensus_kwargs}, **new_arguments)
            else:
                raise NotImplementedError
        return consensus_policies

    def update_trajectories(self, training_parameters, rollout_trajectories, rollout_actions, rollout_returns):
        # If the number of training parameters is 1 and we are working in a multi-agent gamge, we are training in the symmetric setting
        is_symmetric = len(training_parameters) == 1 and len(training_parameters) < self.num_players

        # Add the most recently found trajectories
        self._high_return_trajectories.extend(rollout_trajectories)
        self._high_return_actions.extend(rollout_actions)
        for rets in rollout_returns:
            for i in range(self.num_players):
                self._high_returns[i].append(rets[i])

        # Create a list of tuples where (trajectory index, player0 payoff, player1 payoff) of ALL the trajectories (including old ones)
        trajectory_info_list = [tuple([i] + [self._high_returns[player][i] for player in range(self.num_players)]) for i in range(len(self._high_return_trajectories))]

        # Initialize an empty list of trajectory indices
        selected_trajectory_indices = []
        candidate_trajectory_indices = []

        # Sort by all players
        sorted_by_players = [sorted(trajectory_info_list, key=lambda x: (x[i+1], x[0])) for i in range(self.num_players)]

        # Create a list of lists of same length as number of trajectories
        rankings = [[] for _ in range(len(trajectory_info_list))]

        # If symmetric, then we CANNOT use ranking. This is because in the symmetric case, we only train 1 BR, so the
        # Iterate through each of the sorted lists. Insert the "rank" of the trajectory index to the list corresponding to that trajectory
        for player, trajectory_info_by_player in enumerate(sorted_by_players):
            for trajectory_index, info in enumerate(trajectory_info_by_player):
                if is_symmetric:
                    rankings[info[0]].append(info[player+1])
                else:
                    rankings[info[0]].append(trajectory_index)  # we insert the ranking (index i) in the list to the list corresponding to trajectory index (info[0])

        # Take the min rank for each of the trajectories
        rankings = [min(ranking_list) for ranking_list in rankings]

        # Take the top self._num_simulations trajectories in terms of rank
        num_simulations_take = min(self._num_simulations_fit // self.num_players, len(rankings)) if is_symmetric and (not self._consensus_kwargs["joint_action"]) else min(self._num_simulations_fit, len(rankings))
        sorted_indices = sorted(range(len(rankings)), key=lambda i: rankings[i])
        selected_trajectory_indices = sorted(range(len(rankings)), key=lambda i: rankings[i])[-num_simulations_take:]


        # TODO: This is a test to analyze state coverage manually. Remove when done
        incremental_seen_observations_joint = []
        incremental_seen_observations = []
        curr_seen_observations = set()
        # seen_joint_observations = set()
        for i in range(len(sorted_indices) - 1, -1, -1):
            trajectory_index = sorted_indices[i]
            trajectory = self._high_return_trajectories[trajectory_index]
            for j in range(len(trajectory)):
                timestep = trajectory[j]
                # if self._consensus_kwargs["joint_action"] and len(timestep.observations["global_state"]) > 0:
                #     seen_joint_observations.add(''.join(map(str, timestep.observations["global_state"][0][:])))
                if not self._consensus_kwargs["joint_action"]:
                    for p in range(self.num_players):
                        curr_obs = timestep.observations["info_state"][p][:]
                        curr_seen_observations.add(''.join(map(str, curr_obs)))
            incremental_seen_observations.append(len(curr_seen_observations))
            # incremental_seen_observations_joint.append(len(seen_joint_observations))
        self._all_seen_observations = self._all_seen_observations.union(curr_seen_observations)
        if not self._consensus_kwargs["joint_action"]:
            # print("Cumulative seen decentralized observations: ", [float(num) / incremental_seen_observations[-1] for num in incremental_seen_observations])
            print("Covered decentralized observations given the number of trajectories taken (assuming BR had complete coverage): ", float(incremental_seen_observations[num_simulations_take - 1]) / len(self._all_seen_observations))
        # if self._consensus_kwargs["joint_action"] and len(timestep.observations["global_state"]) > 0:
        #     # print("Cumulative seen joint observations: ", [float(num) / incremental_seen_observations_joint[-1] for num in incremental_seen_observations_joint] )
        #     print("Covered joint observations given the number of trajectories taken (assuming BR had complete coverage): ", float(incremental_seen_observations_joint[num_simulations_take - 1]) / incremental_seen_observations_joint[-1])


        # only take the selected trajectories and reassign self._high_return_trajectories
        self._high_return_trajectories = [self._high_return_trajectories[i] for i in selected_trajectory_indices]
        self._high_return_actions = [self._high_return_actions[i] for i in selected_trajectory_indices]
        for player in range(self.num_players):
            self._high_returns[player] = [self._high_returns[player][i] for i in selected_trajectory_indices]

        # Print out metrics for manual inspection
        difference = [abs(self._high_returns[0][i] - self._high_returns[1][i]) for i in range(len(selected_trajectory_indices))]

        if is_symmetric:
            print("Overall selected trajectories have mean payoff {} for both player0 and player1 and mean welfare of {}. Mean absolute difference in return is {}\n\n".format(np.mean(self._high_returns[0] + self._high_returns[1]),
                                                                                                                                           np.mean(np.array(self._high_returns[0]) + np.array(self._high_returns[1])),
                                                                                                                                           np.mean(difference)))
        else:
            print("Overall selected trajectories have mean payoff {} for player0, {} for player1 and mean welfare of {}. Mean absolute difference in return is {}\n\n".format(np.mean(self._high_returns[0]),
                                                                                                                                           np.mean(self._high_returns[1]),
                                                                                                                                           np.mean(np.array(self._high_returns[0]) + np.array(self._high_returns[1])),
                                                                                                                                           np.mean(difference)))

    def tune_consensus_policies(self, consensus_policies, symmetric, high_return_trajectories, high_return_actions, override_symmetric=False):
        # Add each of the transitions to the consensus policies corresponding to each player
        # If the game is symmetric, only player0 will be in rollout_trajectories.keys(). The transitions from each player will be added within the method .add_transition
        player_list = [i for i in range(self.num_players)] if not symmetric else [0]
        for player in player_list:
            curr_policy = consensus_policies[player][0]._policy

            for trajectory, action_trajectory in zip(high_return_trajectories, high_return_actions):
                # Calculate the discounted rewards to go for each and pass it in as well
                curr_policy.add_trajectory(trajectory, action_trajectory)

            print("Training Player {}'s consensus policy".format(player))
            curr_policy.learn()

        return consensus_policies

    def sample_episode(self, unused_time_step, agents, is_evaluation=False):
        time_step = self._env.reset()
        cumulative_rewards = 0.0

        """  For saving trajectories, save a list of timesteps for every episode. A timestep includes:
            observation: list of dicts containing one observations per player, each
              corresponding to `observation_spec()`.
            reward: list of rewards at this timestep, or None if step_type is
              `StepType.FIRST`.
            discount: list of discounts in the range [0, 1], or None if step_type is
              `StepType.FIRST`.
            step_type: A `StepType` value."""
        episode_trajectory = [time_step]
        episode_actions = []
        while not time_step.last():  # This is where the episode is rolled out
            if not self._is_turn_based:
                action_list = []
                for i, agent in enumerate(agents):
                    # We update the player id here because of an issue with symmetric games. This ensures that the
                    # correct player observation is retrieved even when only one policy is used for all players
                    agent.update_player_id(i)
                    output = agent.step(time_step, is_evaluation=is_evaluation)
                    action_list.append(output.action)
                episode_actions.append(action_list)
                time_step = self._env.step(action_list)  # This is a new timestep that is returned. Replace every time
                episode_trajectory.append(time_step)
                cumulative_rewards += np.array(time_step.rewards)
            else:
                player_id = time_step.observations["current_player"]

                # is_evaluation is a boolean that, when False, lets policies train. The
                # setting of PSRO requires that all policies be static aside from those
                # being trained by the oracle. is_evaluation could be used to prevent
                # policies from training, yet we have opted for adding frozen attributes
                # that prevents policies from training, for all values of is_evaluation.
                # Since all policies returned by the oracle are frozen before being
                # returned, only currently-trained policies can effectively learn.
                agent_output = agents[player_id].step(
                    time_step, is_evaluation=is_evaluation)  # This is where agents are trained each step
                action_list = [agent_output.action]
                time_step = self._env.step(action_list)
                cumulative_rewards += np.array(time_step.rewards)

                episode_trajectory.append(time_step)
                episode_actions.append(action_list)



        if not is_evaluation:
            for i, agent in enumerate(agents):
                # Update player_id here
                agent.update_player_id(i)
                agent.step(time_step)  # This is where agents are trained on the last step

        return episode_trajectory, episode_actions, cumulative_rewards<|MERGE_RESOLUTION|>--- conflicted
+++ resolved
@@ -171,49 +171,6 @@
             use sample_policies_for_episode to determine which agent's new policy to train and what policies each of the
             player targets will use. Then, it will do the rollout where it trains the new policy for an episode. Then,
             update the number of episodes each new policy has been trained. """
-<<<<<<< HEAD
-=======
-
-            # TODO: Insert if statement to see if we are training consensus policies. If we are, we need additional sampling to happen
-            # Sample number between 0 and 1. Check against self.psi
-            # train_consensus_joint = np.random.random() < self._psi
-
-            # If we are training conseusus policies AND it is symmetric AND the sampled number is less than psi
-            """
-            if not train_best_response and is_symmetric and train_consensus_joint:
-                # We need to use the joint wrapper to manually train
-                agents = [new_policies[i][0] for i in range(len(new_policies))]
-                assert len(agents) == 1
-                agents = agents * self.num_players
-
-                joint_wrapper_instance = joint_wrapper.JointWrapper(agents, symmetric=is_symmetric, discount=self._consensus_kwargs["discount"], turn_based=self._is_turn_based)
-                time_step = self._env.reset()
-                returns = 0.0
-                steps = 0
-                trajectory = [time_step]
-                actions = []
-                while not time_step.last():
-                    if not self._is_turn_based:
-                        action_list = joint_wrapper_instance.step(time_step, is_evaluation=False)
-                        time_step = self._env.step(action_list)
-                        returns += np.array(time_step.rewards)
-
-                        trajectory.append(time_step)
-                        actions.append(action_list)
-                    else:
-                        raise NotImplementedError
-
-                # This is to train on the last timestep for joint wrapper
-                joint_wrapper_instance.step(time_step, is_evaluation=False)
-
-                indexes = [(0, 0)]
-            else:
-                if not train_best_response and train_consensus_joint:
-                    assert not is_symmetric
-                    agents = [new_pol_list[0] for new_pol_list in new_policies]
-                    indexes = [(p, 0) for p in range(self.num_players)]
-                else:"""
->>>>>>> 7237ce95
             agents, indexes = self.sample_policies_for_episode(
                     new_policies, training_parameters, steps_per_oracle,
                     strategy_sampler)
@@ -242,13 +199,8 @@
             ###########################################################################################################################
             """
             invalid_candidate = (returns[0] < cutoff_returns[0]) or (returns[1] < cutoff_returns[1]) if is_symmetric else (returns[0] < cutoff_returns[0]) and (returns[1] < cutoff_returns[1])
-<<<<<<< HEAD
-
+            self._train_br_returns.append(returns)
             if not invalid_candidate and self._consensus_kwargs["consensus_imitation"]:
-=======
-            self._train_br_returns.append(returns)
-            if not invalid_candidate:
->>>>>>> 7237ce95
                 rollout_trajectories.append(trajectory)
                 rollout_returns.append(returns)
                 rollout_actions.append(actions)
@@ -281,10 +233,6 @@
         # Freeze the new policies to keep their weights static. This allows us to
         # later not have to make the distinction between static and training
         # policies in training iterations.
-<<<<<<< HEAD
-=======
-        self.update_trajectories(training_parameters, rollout_trajectories, rollout_actions, rollout_returns)
->>>>>>> 7237ce95
         rl_oracle.freeze_all(new_policies)
         return new_policies
 
