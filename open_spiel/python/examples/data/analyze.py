

import numpy as np
from absl import app
from absl import flags
import os

import matplotlib.pyplot as plt

#RRD Runner
from open_spiel.python.algorithms import projected_replicator_dynamics
import pyspiel
import tensorflow.compat.v1 as tf
import sys

FLAGS = flags.FLAGS

flags.DEFINE_string("game_data_path",  "", "Directory for retrieving game data. Assuming iteration structure.")
flags.DEFINE_string("save_graph_path",  "", "Directory for saving graphs. Directory will be created if doesn't exist.")
flags.DEFINE_string("game_name",  "Harvest", "Name of game.")
flags.DEFINE_integer("n_players", 2, "Number of players")
flags.DEFINE_boolean("graph_mode", True, "Will/won't graph.")
flags.DEFINE_boolean("is_symmetric", True, "Symmetric game?")

# NOTE: File is designed to analyze one game at a time.

# For the simple one state game:
#    - Policies and meta probabilities for each step
#    - Overall Payoff matrix at the very end

# For the three state game:
#    - Overall payoff matrix
#    -

def _partial_multi_dot(player_payoff_tensor, strategies, index_avoided):
  """Computes a generalized dot product avoiding one dimension.

  This is used to directly get the expected return of a given action, given
  other players' strategies, for the player indexed by index_avoided.
  Note that the numpy.dot function is used to compute this product, as it ended
  up being (Slightly) faster in performance tests than np.tensordot. Using the
  reduce function proved slower for both np.dot and np.tensordot.

  Args:
    player_payoff_tensor: payoff tensor for player[index_avoided], of dimension
      (dim(vector[0]), dim(vector[1]), ..., dim(vector[-1])).
    strategies: Meta strategy probabilities for each player.
    index_avoided: Player for which we do not compute the dot product.

  Returns:
    Vector of expected returns for each action of player [the player indexed by
      index_avoided].
  """
  new_axis_order = [index_avoided] + [
      i for i in range(len(strategies)) if (i != index_avoided)
  ]
  accumulator = np.transpose(player_payoff_tensor, new_axis_order)
  for i in range(len(strategies) - 1, -1, -1):
    if i != index_avoided:
      accumulator = np.dot(accumulator, strategies[i])
  return accumulator

def main(argv):
  """ Load and analyze a list of numpy arrays representing:
        [num_players, S] shape matrix of meta_probabilities (where S is the number of policies so far)
        [num_players, num_states, num_actions, S] shape matrix representing policies
        [num_players, S, S] shape matrix representing utilities (U)

     All three of these are contained in each of the interation .npy files for each iteration
  """
  if len(argv) > 1:
    raise app.UsageError("Too many command-line arguments.")
  
  # Parent directory for subdirectories containing trial game data
  data_directory_path = os.getcwd() + FLAGS.game_data_path
  name_of_method = FLAGS.game_name
  save_graph_path = FLAGS.save_graph_path
  graph_mode = FLAGS.graph_mode
  is_symmetric = FLAGS.is_symmetric
  num_players = FLAGS.n_players if not is_symmetric else 1
  # For truncating printed training rets and ppo rets for readability
  TRUNCATED_MODE = True
  NUM_TRUNCATED_VALS = 50

  def graph_kl(kl_values, folder_path):
    #Graph the kl_divergence values over iterations
    kl_fig, ax = plt.subplots()
    for num_player in range(num_players):  
      ax.scatter(x=[ind for ind in range(len(kl_values[num_player]))],
        y=[np.mean(np.array(kl_value_iter)) for kl_value_iter in kl_values[num_player]],
        label="{}: Mean kl_values".format(name_of_method))
      ax.set_title("Mean KL Values over Iterations")
      ax.set_xlabel("Iteration")
      ax.set_ylabel("Mean KL Values")
      _, end = ax.get_xlim()
      ax.xaxis.set_ticks(np.arange(0, end, 1))
      kl_fig.savefig(folder_path + "mean_kl_player_{}.jpg".format(num_player))
    plt.close()

  def graph_training_returns(training_returns, num_iteration, folder_path, average_grouping = 1000):
    """
      Graph training returns for BR training
        training_returns: 2D array with n arrays containing training returns for players
        num_iteration: # of current iteration
        average_grouping: Size of episode grouping (for cleaner graphing purposes)
        axis_normalization: Normalizes y-axis scale across the iterations for easier trend comparisons
    """
    if not os.path.exists(folder_path + "training_returns/"):
      os.makedirs(folder_path + "training_returns/")
    grouped_rets = []
    curr_player = 0
    #Entire training returns dataset
    for i in range(len(training_returns)):
      if len(training_returns[i]):
        grouped_rets.append([])
        #Each BR Policy
        for j in range(0, len(training_returns[i]) - average_grouping + 1):
          #Breakdown of BR policy returns for each player
          grouped_rets[i].append(np.mean(training_returns[i][j: j + average_grouping, curr_player]))
      curr_player += 1
    curr_player = 0
    for i in range(len(grouped_rets)):
        training_returns_fig, ax = plt.subplots()
        ax.plot(np.arange(0, len(grouped_rets[i])), grouped_rets[i])
        ax.set_title("Iteration {}: BR Policy {} Training Returns Player {}".format(num_iteration, i + 1, curr_player + 1))
        ax.set_xlabel("Iteration (Grouped by {} episodes)".format(average_grouping))
        ax.set_ylabel("Expected Returns")
        training_returns_fig.savefig(folder_path + "training_returns/" + "policy_{}_iteration_{}_player_{}.jpg".format(i + 1, num_iteration, curr_player + 1))
    plt.close()
  
  def graph_regret_training_returns(training_returns, num_iteration, folder_path, average_grouping = 200):
    """
      Graph regret training returns for BR training
        training_returns: 2D array with n arrays containing training returns for players
        num_iteration: # of current iteration
        average_grouping: Size of episode grouping (for cleaner graphing purposes)
        axis_normalization: Normalizes y-axis scale across the iterations for easier trend comparisons
    """
    if not os.path.exists(folder_path + "training_regret_returns/"):
      os.makedirs(folder_path + "training_regret_returns/")
    grouped_rets = []
    curr_player = 0
    #Entire training returns dataset
    for i in range(len(training_returns)):
      if len(training_returns[i]):
        grouped_rets.append([])
        #Each BR Policy
        for j in range(0, len(training_returns[i]) - average_grouping + 1):
          #Breakdown of BR policy returns for each player
          grouped_rets[i].append(np.mean(training_returns[i][j: j + average_grouping, curr_player]))
      curr_player += 1
    curr_player = 0
    for i in range(len(grouped_rets)):
        training_returns_fig, ax = plt.subplots()
        ax.plot(np.arange(0, len(grouped_rets[i])), grouped_rets[i])
        ax.set_title("Iteration {}: BR Policy {} Training Regret Returns Player {}".format(num_iteration, i + 1, curr_player + 1))
        ax.set_xlabel("Iteration (Grouped by {} episodes)".format(average_grouping))
        ax.set_ylabel("Expected Returns")
        training_returns_fig.savefig(folder_path + "training_regret_returns/" + "policy_{}_iteration_{}_player_{}.jpg".format(i + 1, num_iteration, curr_player + 1))
    plt.close()

  def graph_max_welfare(data, folder_path):
    #Graph the max social welfare over iterations
    welfare_fig, ax = plt.subplots()
    ax.scatter(x=[ind for ind in range(len(data))],
      y=data,
      label="{}: max welfare".format(name_of_method))
    ax.set_title("Max Welfare Over Iterations")
    ax.set_xlabel("Iteration")
    ax.set_ylabel("Welfare")
    _, end = ax.get_xlim()
    ax.xaxis.set_ticks(np.arange(0, end, 1))
    welfare_fig.savefig(folder_path + "max_welfare.jpg")
    plt.close()

  def graph_expected_welfare(data, folder_path):
    # Graph the expected welfare over iterations
    welfare_fig, ax = plt.subplots()
    ax.scatter(x=[ind for ind in range(len(data))],
      y=data, label="{}: expected welfare".format(name_of_method))
    ax.set_title("Expected Welfare Over Iterations")
    ax.set_xlabel("Iteration")
    ax.set_ylabel("Welfare")
    start, end = ax.get_xlim()
    ax.xaxis.set_ticks(np.arange(0, end, 1))
    welfare_fig.savefig(folder_path + "expected_welfare.jpg")
    plt.close()

  def graph_expected_payoff(data, folder_path):
    # Plot the expected payoff for each player on the same plot
    expected_payoff_fig, ax = plt.subplots()
    for player_index in range(num_players):
      ax.scatter(x=[ind for ind in range(len(data[player_index]))],
        y=data[player_index],
        label= "{}: Player {}".format(name_of_method, player_index))
    ax.set_title("Expected Individual Payoff Over Iterations")
    ax.set_xlabel("Iteration")
    ax.set_ylabel("Expected Individual Utility")
    _, end = ax.get_xlim()
    ax.xaxis.set_ticks(np.arange(0, end, 1))
    ax.legend()
    expected_payoff_fig.savefig(folder_path + "expected_payoff.jpg")
    plt.close()

  def graph_regret(data, folder_path):
    #Plot the individual regret values for each player on the same plot
    regret_fig, ax = plt.subplots()
    for player_index in range(len(data)):
        ax.plot([ind + 1 for ind in range(len(data[player_index]))],
          data[player_index],
          label= "{}: Player {}".format(name_of_method, player_index))
    ax.set_title("Individual Regret Over Iterations")
    ax.set_xlabel("Iteration")
    ax.set_ylabel("Regret Values")
    start, end = ax.get_xlim()
    ax.xaxis.set_ticks(np.arange(0, end, 1))
    ax.legend()
    regret_fig.savefig(folder_path + "regret.jpg")
    plt.close()

  def get_data(relative_folder_path):
    """
      Displays game analytics like regret, expected utility, player profiles, and other analytics for 2-player games.
        folder_path: defines the directory where the game data is stored.

      Note that the utility matrix corresponding to player 0 is to be read in rows,
        and player 1's should be read column-wise.
    """
    total_path = data_directory_path + relative_folder_path + "/"
    all_files = [f for f in os.listdir(total_path) if os.path.isfile(os.path.join(total_path, f))]
    max_social_welfare_over_iterations = []
    aggregated_kl_values = [[],[]] if not is_symmetric else [[]]
    expected_payoff_individual_players = [[], []] if not is_symmetric else [[]]
    expected_welfare = []
    iterations = len(all_files)
    regret_individuals = [[],[]] if not is_symmetric else [[]]
    player_profile_history = [[], []] if not is_symmetric else [[]] 
    average_regret = []
    trial_graph_path = os.getcwd() + save_graph_path + relative_folder_path + "/"
    for i in range(iterations):
      print("ITERATION {}:".format(i))
      # save_folder_path + specific_string.format(i)
      save_data_path = [file for file in all_files if "iteration_{}.".format(i) in file][0]
      save_data_path = data_directory_path + relative_folder_path + "/" + save_data_path
      with open(save_data_path, "rb") as npy_file:
          array_list = np.load(npy_file, allow_pickle=True)
      meta_probabilities, utilities, training_returns, training_regret_returns, ppo_training_data, pure_br_returns = array_list
      if graph_mode:
        if training_returns:
          graph_training_returns(training_returns, i, trial_graph_path)
        if training_regret_returns:
          graph_regret_training_returns(training_regret_returns, i, trial_graph_path)
      # meta_probabilities was vstacked at first dimension for each player
      # utilities were vstacked at the first dimension for each player as well
      list_of_meta_probabilities = [meta_probabilities[i] for i in range(meta_probabilities.shape[0])]
      for num_player in range(num_players):
        player_profile_history[num_player].append(list_of_meta_probabilities[num_player])
        expected_payoff_vector = _partial_multi_dot(utilities[num_player], list_of_meta_probabilities, num_player)
        player_profile = list_of_meta_probabilities[num_player]
        
        expected_utility = np.dot(player_profile, expected_payoff_vector)
        expected_payoff_individual_players[num_player].append(expected_utility)
        # ppo_training_data = [kl, entropy, actor-loss, value-loss]
        aggregated_kl_values[num_player].append(ppo_training_data[num_player][0])

        if i > 0:
          #Row player
          if num_player == 0:
            # Row corresponding to best_response utilities
            best_response_payoffs = utilities[num_player][-1]
          else:
            # Will never get here if game is symmetric
            # Column corresponding to best_response utilities
            best_response_payoffs = utilities[num_player][:, -1]
          prev_player_profile = player_profile_history[num_player][i-1]
          best_response_trunc = best_response_payoffs[:len(prev_player_profile)]
          print(prev_player_profile, best_response_trunc)
          best_response_expected_payoff = np.dot(prev_player_profile, best_response_trunc)
          regret_individuals[num_player].append(max(max(best_response_expected_payoff - expected_payoff_individual_players[num_player][i - 1], pure_br_returns[num_player]- expected_payoff_individual_players[num_player][i - 1]), 0))
          print("Individual regret vector: ", regret_individuals)

        #Truncation
        if TRUNCATED_MODE:
            training_returns[num_player] = training_returns[num_player][:NUM_TRUNCATED_VALS]
            for k in range(len(ppo_training_data)):
              ppo_training_data[num_player][k] = ppo_training_data[num_player][k][:NUM_TRUNCATED_VALS]

       #PPO Training Returns
        print("KL Divergence Data Individual {}: ".format(num_player), ppo_training_data[num_player][0])


      social_welfare = np.sum(utilities, axis=0)
      max_social_welfare_over_iterations.append(np.max(social_welfare))

      expected_welfare_player_0 = _partial_multi_dot(social_welfare, list_of_meta_probabilities, 0)
      expected_welfare_iteration = np.dot(list_of_meta_probabilities[0], expected_welfare_player_0)
      expected_welfare.append(expected_welfare_iteration)
      print("Expected welfare: ", expected_welfare_iteration)
      #Readability
      print()

    #Graphing
    if graph_mode:
      if not os.path.exists(trial_graph_path):
        os.makedirs(trial_graph_path)
      graph_max_welfare(max_social_welfare_over_iterations, trial_graph_path)
      graph_expected_welfare(expected_welfare, trial_graph_path)
      graph_expected_payoff(expected_payoff_individual_players, trial_graph_path)
      graph_regret(regret_individuals, trial_graph_path)
      graph_kl(aggregated_kl_values, trial_graph_path)

    return utilities

  def welfare_runner(meta_games):
    NUM_ITER = 1

    import random
    for _ in range(NUM_ITER):
      random_nums = [np.array([random.randint(1,100) for _ in range(len(meta_games[0]))]) for _ in range(FLAGS.n_players)]
      random_profile = [player_profile / np.sum(player_profile) for player_profile in random_nums]
      prd_profile = projected_replicator_dynamics.regularized_replicator_dynamics(
        meta_games,regret_lambda=0.001,
        prd_initial_strategies=random_profile)
      max_welfare_profile = []
      max_welfare = 0
      combined_profile = []
      for prob in prd_profile[0]:
        for p2_prob in prd_profile[1]:
          combined_profile.append(prob * p2_prob)
      welfare = np.mean([np.dot(combined_profile, np.array(meta_games[0]).flatten()), np.dot(combined_profile, np.array(meta_games[1]).flatten())])
      if welfare > max_welfare:
        max_welfare_profile = prd_profile
        max_welfare = welfare
    return max_welfare_profile, max_welfare

  if is_symmetric:
    print("GAME IS SYMMETRIC. ONLY 1 SET OF RETURNS\n")

  utilities = []
  for i, trial_data_directory in enumerate(os.listdir(data_directory_path)):
<<<<<<< HEAD
    print("TRIAL {}: {} \n".format(i, trial_data_directory))
    get_data(trial_data_directory)
=======
    print("TRIAL {}:\n".format(i))
    #Do welfare prd once after all trials
    utilities = get_data(trial_data_directory)
  print("Calculating alternate RRD Welfares")
  print(welfare_runner([utilities[0], utilities[1]]))

>>>>>>> 9d0f8252
  
if __name__ == "__main__":
  app.run(main)<|MERGE_RESOLUTION|>--- conflicted
+++ resolved
@@ -338,17 +338,11 @@
 
   utilities = []
   for i, trial_data_directory in enumerate(os.listdir(data_directory_path)):
-<<<<<<< HEAD
-    print("TRIAL {}: {} \n".format(i, trial_data_directory))
-    get_data(trial_data_directory)
-=======
     print("TRIAL {}:\n".format(i))
     #Do welfare prd once after all trials
     utilities = get_data(trial_data_directory)
   print("Calculating alternate RRD Welfares")
   print(welfare_runner([utilities[0], utilities[1]]))
 
->>>>>>> 9d0f8252
-  
 if __name__ == "__main__":
   app.run(main)