--- conflicted
+++ resolved
@@ -65,7 +65,7 @@
   name_of_method = ["Fire Extinguisher"]
   save_graph_path = "open_spiel/python/examples/data/fire_extinguisher/output_plots/"
   graphPathExists = os.path.exists(save_graph_path)
-  # For truncating printed training rets and ppo rets for readability 
+  # For truncating printed training rets and ppo rets for readability
   TRUNCATED_MODE = True
   NUM_TRUNCATED_VALS = 50
 
@@ -106,9 +106,9 @@
     """
       Displays game analytics like regret, expected utility, player profiles, and other analytics for 2-player games.
         folder_path: defines the directory where the game data is stored.
-      
-      Note that the utility matrix corresponding to player 0 is to be read in rows, 
-        and player 1's should be read column-wise.  
+
+      Note that the utility matrix corresponding to player 0 is to be read in rows,
+        and player 1's should be read column-wise.
     """
     max_social_welfare_over_iterations = []
     expected_payoff_individual_players = [[], []]
@@ -117,7 +117,7 @@
     regret_individuals = [[],[]]
     player_profile_history = [[], []]
     average_regret = []
-    #We add best response and an exploration strategy's utility every iteration. Specifies index of best response utility. 
+    #We add best response and an exploration strategy's utility every iteration. Specifies index of best response utility.
     print("Folder path: ", folder_path)
     for i in range(iterations):
       # save_folder_path + specific_string.format(i)
@@ -126,14 +126,8 @@
       print("Save_data_path", save_data_path)
       with open(save_data_path, "rb") as npy_file:
           array_list = np.load(npy_file, allow_pickle=True)
-<<<<<<< HEAD
-      #print(array_list)
-      meta_probabilities, utilities, training_returns = array_list
-      if len(array_list[-1]) > 0:
-=======
       meta_probabilities, utilities, training_returns, ppo_training_data = array_list
       if training_returns:
->>>>>>> 03205302
         graph_training_returns(training_returns, i)
       print("Utilities:", utilities)
       #Gap for readability
@@ -150,12 +144,12 @@
         expected_utility = np.dot(player_profile, expected_payoff_vector)
         expected_payoff_individual_players[num_player].append(expected_utility)
         print("Expected utility individual {}: ".format(num_player), expected_utility)
-        
+
         if i > 0:
           #TODO: Add regret calculations for consensus policy iterations (i.e. odd iterations)
           #Even iterations add a BR, so only calc regret for those iterations
           if i % 2 == 0:
-            #Row player 
+            #Row player
             if num_player == 0:
               # Row corresponding to best_response utilities
               best_response_payoffs = utilities[num_player][-1]
@@ -174,16 +168,10 @@
             regret_individuals[num_player].append(best_response_expected_payoff - expected_payoff_individual_players[num_player][i - 1])
             print("Individual regret vector: ", regret_individuals)
           else:
-<<<<<<< HEAD
-            print("NO REGRET CALCULATION FOR ODD ITERATIONS.")
-          #Gap for readability
-          print()
-=======
             print("PLAYER {}: NO REGRET CALCULATION FOR ODD ITERATIONS.".format(num_player))
-        
+
         #Gap for readability
         print()
->>>>>>> 03205302
 
         #Truncation
         if TRUNCATED_MODE:
@@ -197,7 +185,7 @@
         else:
           print("Training Returns BR {} for Individual {}: N/A - MAY BE A SYMMETRIC GAME: NOT EVERY PLAYER HAS BR".format(num_player, num_player))
         print()
-        
+
         #PPO Training Returns
         print("KL Divergence Data Individual {}: ".format(num_player), ppo_training_data[num_player][0])
         print("Entropy Values Individual {}: ".format(num_player), ppo_training_data[num_player][1])
@@ -205,16 +193,16 @@
         print("Value-Loss Individual {}: ".format(num_player), ppo_training_data[num_player][3])
         #Gap for readability
         print()
-            
-        
+
+
       social_welfare = np.sum(utilities, axis=0)
       max_social_welfare_over_iterations.append(np.max(social_welfare))
 
       expected_welfare_player_0 = _partial_multi_dot(social_welfare, list_of_meta_probabilities, 0)
       expected_welfare_iteration = np.dot(list_of_meta_probabilities[0], expected_welfare_player_0)
       expected_welfare.append(expected_welfare_iteration)
-    
-    #Average regret of both players in each iteration 
+
+    #Average regret of both players in each iteration
     for i in range(len(regret_individuals[0])):
       avg_regret_iter = 0
       for num_player in range(num_players):
@@ -239,8 +227,8 @@
   welfare_fig, ax = plt.subplots()
   for i, curr_dict in enumerate(corresponding_dictionaries):
     #Optional TODO: Fill in label with name of data
-    ax.scatter(x=[ind + 1 for ind in range(len(curr_dict["max_social_welfare"]))], 
-      y=curr_dict["max_social_welfare"], 
+    ax.scatter(x=[ind + 1 for ind in range(len(curr_dict["max_social_welfare"]))],
+      y=curr_dict["max_social_welfare"],
       label="{}: max welfare".format(name_of_method[i]))
   ax.set_title("Max Welfare Over Iterations")
   ax.set_xlabel("Iteration")
@@ -252,7 +240,7 @@
   # Graph the expected welfare over iterations
   welfare_fig, ax = plt.subplots()
   for i, curr_dict in enumerate(corresponding_dictionaries):
-    ax.scatter(x=[ind + 1 for ind in range(len(curr_dict["expected_welfare"]))], 
+    ax.scatter(x=[ind + 1 for ind in range(len(curr_dict["expected_welfare"]))],
       y=curr_dict["expected_welfare"], label="{}: expected welfare".format(name_of_method[i]))
   ax.set_title("Expected Welfare Over Iterations")
   ax.set_xlabel("Iteration")
@@ -265,8 +253,8 @@
   expected_payoff_fig, ax = plt.subplots()
   for i, curr_dict in enumerate(corresponding_dictionaries):
     for player_index in range(num_players):
-      ax.scatter(x=[ind + 1 for ind in range(len(curr_dict["expected_payoff_individual"][0]))], 
-        y=curr_dict["expected_payoff_individual"][player_index], 
+      ax.scatter(x=[ind + 1 for ind in range(len(curr_dict["expected_payoff_individual"][0]))],
+        y=curr_dict["expected_payoff_individual"][player_index],
         label= "{}: Player {}".format(name_of_method[i], player_index))
   ax.set_title("Expected Individual Payoff Over Iterations")
   ax.set_xlabel("Iteration")
@@ -282,7 +270,7 @@
     for player_index in range(len(regret_individuals)):
         #TODO: Fix when we figure out regret calculations for odd iterations
         ax.scatter(x=[ind * 2 + 2 for ind in range(len(curr_dict["regret_individuals"][0]))],
-          y=regret_individuals[player_index], 
+          y=regret_individuals[player_index],
           label="{}: Player {}".format(name_of_method[i], player_index))
   ax.set_title("Individual Regret Over Iterations")
   ax.set_xlabel("Iteration")
